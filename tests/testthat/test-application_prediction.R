context("NicheNet analysis on Seurat objects")
test_that("Seurat wrapper works", {
  options(timeout = 3600)
  ligand_target_matrix = readRDS(url("https://zenodo.org/record/7074291/files/ligand_target_matrix_nsga2r_final_mouse.rds"))
  lr_network = readRDS(url("https://zenodo.org/record/7074291/files/lr_network_mouse_21122021.rds"))
  weighted_networks = readRDS(url("https://zenodo.org/record/7074291/files/weighted_networks_nsga2r_final_mouse.rds"))
  seurat_object_lite = readRDS(url("https://zenodo.org/record/3531889/files/seuratObj_test.rds"))
  seurat_objs = list(Seurat::UpdateSeuratObject(seurat_object_lite))

  # Test for v5
  if (grepl("^5", packageVersion("Seurat"))){
    seurat_objs[[2]] <- CreateSeuratObject(counts = Seurat::GetAssayData(seurat_object_lite, layer = "counts"),
                                           meta.data = seurat_object_lite@meta.data) %>% SetIdent(value = .$celltype) %>%
      NormalizeData()
  }

  # Needed because Seurat v5.0.3 doesn't work if there's only one gene in the Assay
  pcts <- c(0.1, 0.05)

  for (i in 1:length(seurat_objs)){
    seurat_object_lite <- seurat_objs[[i]]
    pct <- pcts[i]

    nichenet_output = nichenet_seuratobj_aggregate(seurat_obj = seurat_object_lite, receiver = "CD8 T", condition_oi = "LCMV", condition_reference = "SS", condition_colname = "aggregate", sender = c("Mono"), ligand_target_matrix = ligand_target_matrix, weighted_networks = weighted_networks, lr_network = lr_network, expression_pct = pct)
    expect_type(nichenet_output,"list")

    nichenet_output = nichenet_seuratobj_aggregate(seurat_obj = seurat_object_lite, receiver = "CD8 T", condition_oi = "LCMV", condition_reference = "SS", condition_colname = "aggregate", sender = c("Mono"), ligand_target_matrix = ligand_target_matrix, weighted_networks = weighted_networks, lr_network = lr_network,geneset = "up", expression_pct = pct)
    expect_type(nichenet_output,"list")

    nichenet_output = nichenet_seuratobj_aggregate(seurat_obj = seurat_object_lite, receiver = "CD8 T", condition_oi = "LCMV", condition_reference = "SS", condition_colname = "aggregate", sender = c("Mono"), ligand_target_matrix = ligand_target_matrix, weighted_networks = weighted_networks, lr_network = lr_network,geneset = "down", expression_pct = pct)
    expect_type(nichenet_output,"list")

    nichenet_output = nichenet_seuratobj_aggregate(seurat_obj = seurat_object_lite, receiver = "CD8 T", condition_oi = "LCMV", condition_reference = "SS", condition_colname = "aggregate", sender = "all", ligand_target_matrix = ligand_target_matrix, weighted_networks = weighted_networks, lr_network = lr_network, expression_pct = pct)
    expect_type(nichenet_output,"list")

    nichenet_output = nichenet_seuratobj_aggregate(seurat_obj = seurat_object_lite, receiver = "CD8 T", condition_oi = "LCMV", condition_reference = "SS", condition_colname = "aggregate", sender = "undefined", ligand_target_matrix = ligand_target_matrix, weighted_networks = weighted_networks, lr_network = lr_network, expression_pct = pct)
    expect_type(nichenet_output,"list")

    nichenet_output = nichenet_seuratobj_aggregate(seurat_obj = seurat_object_lite, receiver = "CD8 T", condition_oi = "LCMV", condition_reference = "SS", condition_colname = "aggregate", sender = "undefined", ligand_target_matrix = ligand_target_matrix, weighted_networks = weighted_networks, lr_network = lr_network, filter_top_ligands = FALSE, expression_pct = pct)
    expect_type(nichenet_output,"list")

    nichenet_output = nichenet_seuratobj_aggregate_cluster_de(seurat_obj = seurat_object_lite, receiver_affected = "CD8 T", receiver_reference = "CD8 T", condition_oi = "LCMV", condition_reference = "SS", condition_colname = "aggregate", sender = c("Mono"), ligand_target_matrix = ligand_target_matrix, weighted_networks = weighted_networks, lr_network = lr_network, expression_pct = pct)
    expect_type(nichenet_output,"list")

    nichenet_output = nichenet_seuratobj_aggregate_cluster_de(seurat_obj = seurat_object_lite, receiver_affected = "CD8 T", receiver_reference = "CD8 T", condition_oi = "LCMV", condition_reference = "SS", condition_colname = "aggregate", sender = c("Mono"), ligand_target_matrix = ligand_target_matrix, weighted_networks = weighted_networks, lr_network = lr_network,geneset = "up", expression_pct = pct)
    expect_type(nichenet_output,"list")

    nichenet_output = nichenet_seuratobj_aggregate_cluster_de(seurat_obj = seurat_object_lite, receiver_affected = "CD8 T", receiver_reference = "CD8 T", condition_oi = "LCMV", condition_reference = "SS", condition_colname = "aggregate", sender = c("Mono"), ligand_target_matrix = ligand_target_matrix, weighted_networks = weighted_networks, lr_network = lr_network,geneset = "down", expression_pct = pct)
    expect_type(nichenet_output,"list")

    nichenet_output = nichenet_seuratobj_aggregate_cluster_de(seurat_obj = seurat_object_lite, receiver_affected = "CD8 T", receiver_reference = "CD8 T", condition_oi = "LCMV", condition_reference = "SS", condition_colname = "aggregate", sender = "all", ligand_target_matrix = ligand_target_matrix, weighted_networks = weighted_networks, lr_network = lr_network, expression_pct = pct)
    expect_type(nichenet_output,"list")

    nichenet_output = nichenet_seuratobj_aggregate_cluster_de(seurat_obj = seurat_object_lite, receiver_affected = "CD8 T", receiver_reference = "CD8 T", condition_oi = "LCMV", condition_reference = "SS", condition_colname = "aggregate", sender = "undefined", ligand_target_matrix = ligand_target_matrix, weighted_networks = weighted_networks, lr_network = lr_network, expression_pct = pct)
    expect_type(nichenet_output,"list")

    nichenet_output = nichenet_seuratobj_aggregate_cluster_de(seurat_obj = seurat_object_lite, receiver_affected = "CD8 T", receiver_reference = "CD8 T", condition_oi = "LCMV", condition_reference = "SS", condition_colname = "aggregate", sender = "undefined", ligand_target_matrix = ligand_target_matrix, weighted_networks = weighted_networks, lr_network = lr_network, filter_top_ligands = FALSE, expression_pct = pct)
    expect_type(nichenet_output,"list")

    nichenet_output = nichenet_seuratobj_cluster_de(seurat_obj = seurat_object_lite, receiver_affected = "CD8 T", receiver_reference = "Mono", sender = c("Mono"), ligand_target_matrix = ligand_target_matrix, weighted_networks = weighted_networks, lr_network = lr_network, expression_pct = pct)
    expect_type(nichenet_output,"list")

    nichenet_output = nichenet_seuratobj_cluster_de(seurat_obj = seurat_object_lite, receiver_affected = "CD8 T", receiver_reference = "Mono", sender = c("Mono"), ligand_target_matrix = ligand_target_matrix, weighted_networks = weighted_networks, lr_network = lr_network,geneset = "up", expression_pct = pct)
    expect_type(nichenet_output,"list")

    nichenet_output = nichenet_seuratobj_cluster_de(seurat_obj = seurat_object_lite, receiver_affected = "CD8 T", receiver_reference = "Mono", sender = c("Mono"), ligand_target_matrix = ligand_target_matrix, weighted_networks = weighted_networks, lr_network = lr_network,geneset = "down", expression_pct = pct)
    expect_type(nichenet_output,"list")

    nichenet_output = nichenet_seuratobj_cluster_de(seurat_obj = seurat_object_lite, receiver_affected = "CD8 T", receiver_reference = "Mono", sender = "all", ligand_target_matrix = ligand_target_matrix, weighted_networks = weighted_networks, lr_network = lr_network, expression_pct = pct)
    expect_type(nichenet_output,"list")

    nichenet_output = nichenet_seuratobj_cluster_de(seurat_obj = seurat_object_lite, receiver_affected = "CD8 T", receiver_reference = "Mono", sender = "undefined", ligand_target_matrix = ligand_target_matrix, weighted_networks = weighted_networks, lr_network = lr_network, expression_pct = pct)
    expect_type(nichenet_output,"list")

    nichenet_output = nichenet_seuratobj_cluster_de(seurat_obj = seurat_object_lite, receiver_affected = "CD8 T", receiver_reference = "Mono", sender = "undefined", ligand_target_matrix = ligand_target_matrix, weighted_networks = weighted_networks, lr_network = lr_network, filter_top_ligands = FALSE, expression_pct = pct)
    expect_type(nichenet_output,"list")

    seurat_object_lite@meta.data$aggregate = seurat_object_lite@meta.data$aggregate %>% as.factor()
    seurat_object_lite@meta.data$celltype = seurat_object_lite@meta.data$celltype %>% as.factor()

<<<<<<< HEAD
  lfc_output = get_lfc_celltype(seurat_obj = seurat_object_lite, celltype_oi = "CD8 T", condition_colname = "aggregate", condition_oi = "LCMV", condition_reference = "SS", min.pct = 0.10, logfc.threshold = 0)
  expect_type(lfc_output,"list")
=======
    nichenet_output = nichenet_seuratobj_aggregate(seurat_obj = seurat_object_lite, receiver = "CD8 T", condition_oi = "LCMV", condition_reference = "SS", condition_colname = "aggregate", sender = c("Mono"), ligand_target_matrix = ligand_target_matrix, weighted_networks = weighted_networks, lr_network = lr_network, expression_pct = pct)
    expect_type(nichenet_output,"list")

    nichenet_output = nichenet_seuratobj_aggregate_cluster_de(seurat_obj = seurat_object_lite, receiver_affected = "CD8 T", receiver_reference = "CD8 T", condition_oi = "LCMV", condition_reference = "SS", condition_colname = "aggregate", sender = "undefined", ligand_target_matrix = ligand_target_matrix, weighted_networks = weighted_networks, lr_network = lr_network, expression_pct = pct)
    expect_type(nichenet_output,"list")

    nichenet_output = nichenet_seuratobj_cluster_de(seurat_obj = seurat_object_lite, receiver_affected = "CD8 T", receiver_reference = "Mono", sender = "undefined", ligand_target_matrix = ligand_target_matrix, weighted_networks = weighted_networks, lr_network = lr_network, expression_pct = pct)
    expect_type(nichenet_output,"list")

    lfc_output = get_lfc_celltype(seurat_obj = seurat_object_lite, celltype_oi = "CD8 T", condition_colname = "aggregate", condition_oi = "LCMV", condition_reference = "SS", expression_pct = pct)
    expect_type(lfc_output,"list")
  }
>>>>>>> cc612def


})

context("Target gene prediction functions for application")
test_that("Gene-cluster assignments can be converted to settings", {

  genes_clusters = c("TGFB1" = 1,"TGFB2" = 1,"TGFB3" = 2)
  cluster_settings = lapply(seq(length(unique(genes_clusters))), convert_cluster_to_settings, cluster_vector = genes_clusters, setting_name = "example", setting_from = "BMP2")

  expect_type(cluster_settings,"list")
  expect_type(cluster_settings[[1]]$response,"logical")
  expect_type(cluster_settings[[1]]$from,"character")
  expect_type(cluster_settings[[1]]$name,"character")
  expect_type(cluster_settings[[2]]$response,"logical")

})

context("Ligand activity prediction for application")
test_that("Ligand activities can be predicted well", {

  weighted_networks = construct_weighted_networks(lr_network, sig_network, gr_network,source_weights_df)
  ligands = list("TNF","IL4")
  ligand_target_matrix = construct_ligand_target_matrix(weighted_networks, ligands, ltf_cutoff = 0, algorithm = "PPR", damping_factor = 0.5, secondary_targets = FALSE)
  potential_ligands = c("TNF","IL4")
  geneset = c("VCAM1","SOCS3", "IRF1","LTBR","STAT4")
  background_expressed_genes = c("VCAM1","SOCS3","IRF1","ICAM1","ID1","ID2","ID3","LTBR",'STAT4')
  ligand_activities = predict_ligand_activities(geneset = geneset, background_expressed_genes = background_expressed_genes, ligand_target_matrix = ligand_target_matrix, potential_ligands = potential_ligands)

  expect_type(ligand_activities,"list")
  expect_type(ligand_activities$test_ligand,"character")
  expect_type(ligand_activities$pearson,"double")

  active_ligand_target_links_df = potential_ligands %>% lapply(get_weighted_ligand_target_links,geneset = geneset, ligand_target_matrix = ligand_target_matrix, n = 500) %>% bind_rows()
  expect_type(active_ligand_target_links_df,"list")

  active_ligand_target_links = prepare_ligand_target_visualization(ligand_target_df = active_ligand_target_links_df, ligand_target_matrix = ligand_target_matrix, cutoff = 0.001)
  expect_type(active_ligand_target_links,"double")

})

context("Assessment target gene prediction by multi-ligand models")
test_that("Target gene prediction can be predicted by multi-ligand models", {

  weighted_networks = construct_weighted_networks(lr_network, sig_network, gr_network,source_weights_df)
  ligands = list("TNF","IL4")
  ligand_target_matrix = construct_ligand_target_matrix(weighted_networks, ligands, ltf_cutoff = 0, algorithm = "PPR", damping_factor = 0.5, secondary_targets = FALSE)
  potential_ligands = c("TNF","IL4")
  geneset = c("VCAM1","SOCS3", "IRF1","LTBR","STAT4")
  background_expressed_genes = c("VCAM1","SOCS3","IRF1","ICAM1","ID1","ID2","ID3","LTBR",'STAT4')
  gene_predictions_list = seq(10) %>% lapply(assess_rf_class_probabilities,2, geneset = geneset,background_expressed_genes = background_expressed_genes,ligands_oi = potential_ligands,ligand_target_matrix = ligand_target_matrix)

  expect_type(gene_predictions_list,"list")
  expect_type(gene_predictions_list[[1]]$gene,"character")
  expect_type(gene_predictions_list[[1]]$prediction,"double")

  target_prediction_performances_cv = gene_predictions_list %>% lapply(classification_evaluation_continuous_pred_wrapper) %>% bind_rows() %>% mutate(round=seq(1:nrow(.)))
  expect_type(target_prediction_performances_cv,"list")
  expect_type(target_prediction_performances_cv$auroc,"double")

  top_genes_df = seq(length(gene_predictions_list)) %>% lapply(get_top_predicted_genes,gene_predictions_list) %>% reduce(full_join, by = c("gene","true_target"))
  expect_type(top_genes_df,"list")

  target_prediction_performances_discrete_cv = gene_predictions_list %>% lapply(calculate_fraction_top_predicted,quantile_cutoff = 0.66) %>% bind_rows()
  expect_type(target_prediction_performances_discrete_cv,"list")

  target_prediction_performances_fisher_pval = gene_predictions_list %>% lapply(calculate_fraction_top_predicted_fisher,quantile_cutoff = 0.95) %>% unlist() %>% mean()
  expect_type(target_prediction_performances_fisher_pval,"double")

})

context("Single-cell ligand activity prediction functions")
test_that("Single-cell ligand activity prediction functions work a bit OK", {
  x = matrix(rnorm(200*2, sd = 10, mean = 5), ncol = 2)
  x_scaled = scale_quantile(x)
  expect_type(x_scaled,"double")
  weighted_networks = construct_weighted_networks(lr_network, sig_network, gr_network,source_weights_df)
  ligands = list("TNF","BMP2","IL4")
  ligand_target_matrix = construct_ligand_target_matrix(weighted_networks, ligands, ltf_cutoff = 0, algorithm = "PPR", damping_factor = 0.5, secondary_targets = FALSE)
  potential_ligands = c("TNF","BMP2","IL4")
  genes = c("SOCS2","SOCS3","IRF1","ICAM1","ID1","ID2","ID3")
  cell_ids = c("cell1","cell2","cell3","cell4")
  set.seed(1)
  expression_scaled = matrix(rnorm(length(genes)*length(cell_ids), sd = 0.5, mean = 0.5), nrow = length(cell_ids))
  rownames(expression_scaled) = cell_ids
  colnames(expression_scaled) = genes

  settings = convert_single_cell_expression_to_settings(cell_id = cell_ids[1], expression_matrix = expression_scaled, setting_name = "test", setting_from = potential_ligands)
  expect_type(settings,"list")

  ligand_activities = predict_single_cell_ligand_activities(cell_ids = cell_ids, expression_scaled = expression_scaled, ligand_target_matrix = ligand_target_matrix, potential_ligands = potential_ligands)
  expect_type(ligand_activities,"list")
  expect_type(ligand_activities$test_ligand,"character")
  expect_type(ligand_activities$setting,"character")
  expect_type(ligand_activities$pearson,"double")

  normalized_ligand_activities = normalize_single_cell_ligand_activities(ligand_activities)
  expect_type(normalized_ligand_activities,"list")

  cell_scores_tbl = tibble(cell = cell_ids, score = c(1,4,2,3))
  # Since changing the metric, these return zeros so standard deviation is zero
  normalized_ligand_activities <- cbind(normalized_ligand_activities %>% select(cell), normalized_ligand_activities %>% select(-cell) + matrix(rnorm(12, sd=0.01),4))
  regression_analysis_output = single_ligand_activity_score_regression(normalized_ligand_activities,cell_scores_tbl)
  expect_type(regression_analysis_output,"list")

  cell_scores_tbl = tibble(cell = cell_ids, score = c(TRUE, FALSE, TRUE, FALSE))
  classification_analysis_output = single_ligand_activity_score_classification(normalized_ligand_activities,cell_scores_tbl)
  expect_type(classification_analysis_output,"list")

})

<|MERGE_RESOLUTION|>--- conflicted
+++ resolved
@@ -78,10 +78,6 @@
     seurat_object_lite@meta.data$aggregate = seurat_object_lite@meta.data$aggregate %>% as.factor()
     seurat_object_lite@meta.data$celltype = seurat_object_lite@meta.data$celltype %>% as.factor()
 
-<<<<<<< HEAD
-  lfc_output = get_lfc_celltype(seurat_obj = seurat_object_lite, celltype_oi = "CD8 T", condition_colname = "aggregate", condition_oi = "LCMV", condition_reference = "SS", min.pct = 0.10, logfc.threshold = 0)
-  expect_type(lfc_output,"list")
-=======
     nichenet_output = nichenet_seuratobj_aggregate(seurat_obj = seurat_object_lite, receiver = "CD8 T", condition_oi = "LCMV", condition_reference = "SS", condition_colname = "aggregate", sender = c("Mono"), ligand_target_matrix = ligand_target_matrix, weighted_networks = weighted_networks, lr_network = lr_network, expression_pct = pct)
     expect_type(nichenet_output,"list")
 
@@ -91,10 +87,9 @@
     nichenet_output = nichenet_seuratobj_cluster_de(seurat_obj = seurat_object_lite, receiver_affected = "CD8 T", receiver_reference = "Mono", sender = "undefined", ligand_target_matrix = ligand_target_matrix, weighted_networks = weighted_networks, lr_network = lr_network, expression_pct = pct)
     expect_type(nichenet_output,"list")
 
-    lfc_output = get_lfc_celltype(seurat_obj = seurat_object_lite, celltype_oi = "CD8 T", condition_colname = "aggregate", condition_oi = "LCMV", condition_reference = "SS", expression_pct = pct)
+    lfc_output = get_lfc_celltype(seurat_obj = seurat_object_lite, celltype_oi = "CD8 T", condition_colname = "aggregate", condition_oi = "LCMV", condition_reference = "SS", min.pct = pct, logfc.threshold = 0)
     expect_type(lfc_output,"list")
   }
->>>>>>> cc612def
 
 
 })
