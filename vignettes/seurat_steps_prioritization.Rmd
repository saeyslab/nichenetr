---
title: "Perform NicheNet analysis with prioritization"
author: "Robin Browaeys & Chananchida Sang-aram"
date: "2023-10-02"
output: rmarkdown::html_vignette
vignette: >
  %\VignetteIndexEntry{Perform NicheNet analysis starting from a Seurat object: step-by-step analysis with prioritization}
  %\VignetteEngine{knitr::rmarkdown}
  %\VignetteEncoding{UTF-8}
bibliography: library.bib
---

<!-- github markdown built using 
rmarkdown::render("vignettes/seurat_steps_prioritization.Rmd", output_format = "github_document")
-->

```{r setup, include = FALSE}
knitr::opts_chunk$set(
  collapse = TRUE,
  # comment = "#>",
  warning = FALSE,
  message = FALSE
)
```

```{r}
### Load Packages
library(nichenetr) # Please update to v2.0.4
library(Seurat)
library(SeuratObject)
library(tidyverse)

### Read in Seurat object
seuratObj = readRDS(url("https://zenodo.org/record/3531889/files/seuratObj.rds"))
<<<<<<< HEAD
=======

# For newer Seurat versions, you may need to run the following
seuratObj <- UpdateSeuratObject(seuratObj)
>>>>>>> ff76e118
```

In this vignette, we will extend the basic NicheNet analysis analysis from [Perform NicheNet analysis starting from a Seurat object: step-by-step analysis](seurat_steps.md) by incorporating gene expression as part of the prioritization This is a generalization of the [Differential NicheNet](differential_nichenet.md) and [MultiNicheNet](https://github.com/saeyslab/multinichenetr) approach. While the original NicheNet only ranks ligands based on the ligand activity analysis, it is now also possible to prioritize ligands based on upregulation of the ligand/receptor, and the cell-type and condition specificity of hte ligand and receptor.

Make sure you understand the different steps in a NicheNet analysis that are described in that vignette before proceeding with this vignette and performing a real NicheNet analysis on your data. 

We will again make use of mouse NICHE-seq data from Medaglia et al. to explore intercellular communication in the T cell area in the inguinal lymph node before and 72 hours after lymphocytic choriomeningitis virus (LCMV) infection [@medaglia_spatial_2017]. We will NicheNet to explore immune cell crosstalk in response to this LCMV infection. In this dataset, differential expression is observed between CD8 T cells in steady-state and CD8 T cells after LCMV infection. NicheNet can be applied to look at how several immune cell populations in the lymph node (i.e., monocytes, dendritic cells, NK cells, B cells, CD4 T cells) can regulate and induce these observed gene expression changes. NicheNet will specifically prioritize ligands from these immune cells and their target genes that change in expression upon LCMV infection.

Hence, we have to make some additional calculations, including DE of the ligand/receptor in a sender/receiver cell type, and the average expression of each ligand/receptor in each sender/receiver cell type. The DE analysis boils down to computing pairwise tests between the cell type of interest and other cell types in the dataset. We will subset the data to only the condition of interest, "LCMV". For this analysis we will consider all cell types as both sender and receiver, as we want the ligand/receptor to be specific.

The used [ligand-target matrix](https://doi.org/10.5281/zenodo.7074290) and the [Seurat object of the processed NICHE-seq single-cell data](https://doi.org/10.5281/zenodo.3531889) can be downloaded from Zenodo.

## Load required packages, read in the Seurat object with processed expression data of interacting cells and NicheNet's ligand-target prior model, ligand-receptor network and weighted integrated networks. 

The NicheNet ligand-receptor network and weighted networks are necessary to define and show possible ligand-receptor interactions between two cell populations. The ligand-target matrix denotes the prior potential that particular ligands might regulate the expression of particular target genes. This matrix is necessary to prioritize possible ligand-receptor interactions based on observed gene expression effects (i.e. NicheNet's ligand activity analysis) and infer affected target genes of these prioritized ligands.

```{r}
lr_network = readRDS(url("https://zenodo.org/record/7074291/files/lr_network_mouse_21122021.rds"))
ligand_target_matrix = readRDS(url("https://zenodo.org/record/7074291/files/ligand_target_matrix_nsga2r_final_mouse.rds"))
weighted_networks = readRDS(url("https://zenodo.org/record/7074291/files/weighted_networks_nsga2r_final_mouse.rds"))

lr_network = lr_network %>% distinct(from, to)
head(lr_network)
ligand_target_matrix[1:5,1:5] # target genes in rows, ligands in columns

weighted_networks_lr = weighted_networks$lr_sig %>% inner_join(lr_network, by = c("from","to"))
head(weighted_networks$lr_sig) # interactions and their weights in the ligand-receptor + signaling network
head(weighted_networks$gr) # interactions and their weights in the gene regulatory network

seuratObj = alias_to_symbol_seurat(seuratObj, "mouse")
```


# Perform the NicheNet analysis

In this case study, we want to apply NicheNet to predict which ligands expressed by all immune cells in the T cell area of the lymph node are most likely to have induced the differential expression in CD8 T cells after LCMV infection.

As described in the main vignette, the pipeline of a basic NicheNet analysis consist of the following steps:

In this case study, the receiver cell population is the 'CD8 T' cell population, whereas the sender cell populations are 'CD4 T', 'Treg', 'Mono', 'NK', 'B' and 'DC'.
We will consider a gene to be expressed when it is expressed in at least 10% of cells in one cluster.

```{r}
# 1. Define a “sender/niche” cell population and a “receiver/target” cell population present in your expression data and determine which genes are expressed in both populations
## receiver
receiver = "CD8 T"
expressed_genes_receiver = get_expressed_genes(receiver, seuratObj, pct = 0.10)
background_expressed_genes = expressed_genes_receiver %>% .[. %in% rownames(ligand_target_matrix)]

## sender
sender_celltypes = c("CD4 T","Treg", "Mono", "NK", "B", "DC")

list_expressed_genes_sender = sender_celltypes %>% unique() %>% lapply(get_expressed_genes, seuratObj, 0.10) # lapply to get the expressed genes of every sender cell type separately here
expressed_genes_sender = list_expressed_genes_sender %>% unlist() %>% unique()

# 2. Define a gene set of interest: these are the genes in the “receiver/target” cell population that are potentially affected by ligands expressed by interacting cells (e.g. genes differentially expressed upon cell-cell interaction)

<<<<<<< HEAD
seurat_obj_receiver = subset(seuratObj, idents = receiver)
seurat_obj_receiver = SetIdent(seurat_obj_receiver, value = seurat_obj_receiver[["aggregate"]])
=======
seurat_obj_receiver= subset(seuratObj, idents = receiver)
seurat_obj_receiver = SetIdent(seurat_obj_receiver, value = seurat_obj_receiver[["aggregate", drop=TRUE]])
>>>>>>> ff76e118

condition_oi = "LCMV"
condition_reference = "SS" 
  
DE_table_receiver = FindMarkers(object = seurat_obj_receiver, ident.1 = condition_oi, ident.2 = condition_reference, min.pct = 0.10) %>% rownames_to_column("gene")

geneset_oi = DE_table_receiver %>% filter(p_val_adj <= 0.05 & abs(avg_log2FC) >= 0.25) %>% pull(gene)
geneset_oi = geneset_oi %>% .[. %in% rownames(ligand_target_matrix)]

# 3. Define a set of potential ligands
ligands = lr_network %>% pull(from) %>% unique()
receptors = lr_network %>% pull(to) %>% unique()

expressed_ligands = intersect(ligands,expressed_genes_sender)
expressed_receptors = intersect(receptors,expressed_genes_receiver)

potential_ligands = lr_network %>% filter(from %in% expressed_ligands & to %in% expressed_receptors) %>% pull(from) %>% unique()

# 4. Perform NicheNet ligand activity analysis
ligand_activities = predict_ligand_activities(geneset = geneset_oi, background_expressed_genes = background_expressed_genes, ligand_target_matrix = ligand_target_matrix, potential_ligands = potential_ligands)

ligand_activities = ligand_activities %>% arrange(-aupr_corrected) %>% mutate(rank = rank(desc(aupr_corrected)))
ligand_activities
```

## Perform prioritization of ligand-receptor pairs

In addition to the NicheNet ligand activity (`activity_scaled`), you can prioritize based on:

* Upregulation of the ligand in a sender cell type compared to other cell types: `de_ligand`
* Upregulation of the receptor in a receiver cell type: `de_receptor`
* Average expression of the ligand in the sender cell type: `exprs_ligand`
* Average expression of the receptor in the receiver cell type: `exprs_receptor`
* Condition-specificity of the ligand across all cell types: `ligand_condition_specificity`
* Condition-specificity of the receptor across all cell types: `receptor_condition_specificity`

Note that the first four criteria are calculated only in the condition of interest. 

```{r}
# By default, ligand_condition_specificty and receptor_condition_specificty are 0
prioritizing_weights = c("de_ligand" = 1,
                          "de_receptor" = 1,
                          "activity_scaled" = 2,
                          "exprs_ligand" = 1,
                          "exprs_receptor" = 1,
                         "ligand_condition_specificity" = 0.5,
                         "receptor_condition_specificity" = 0.5)

```

We provide helper functions to calculate these values, including `calculate_de` and `get_exprs_avg`. `process_table_to_ic` transforms these different dataframes so they are compatible with the `generate_prioritization_tables` function.

```{r}
lr_network_renamed <- lr_network %>% rename(ligand=from, receptor=to)

# Only calculate DE for LCMV condition, with genes that are in the ligand-receptor network
DE_table <- calculate_de(seuratObj, celltype_colname = "celltype",
                         condition_colname = "aggregate", condition_oi = condition_oi,
                         features = union(expressed_ligands, expressed_receptors))

# Average expression information - only for LCMV condition
expression_info <- get_exprs_avg(seuratObj, "celltype", condition_colname = "aggregate", condition_oi = condition_oi)

# Calculate condition specificity - only for datasets with two conditions!
condition_markers <- FindMarkers(object = seuratObj, ident.1 = condition_oi, ident.2 = condition_reference,
                                 group.by = "aggregate", min.pct = 0, logfc.threshold = 0,
                                 features = union(expressed_ligands, expressed_receptors)) %>% rownames_to_column("gene")

# Combine DE of senders and receivers -> used for prioritization
processed_DE_table <- process_table_to_ic(DE_table, table_type = "celltype_DE", lr_network_renamed,
                                         senders_oi = sender_celltypes, receivers_oi = receiver)
  
processed_expr_table <- process_table_to_ic(expression_info, table_type = "expression", lr_network_renamed)

processed_condition_markers <- process_table_to_ic(condition_markers, table_type = "group_DE", lr_network_renamed)
```

Finally we generate the prioritization table. The `lfc_ligand` and `lfc_receptor` columns are based on the differences between cell types within your condition of interest. This is equivalent to subsetting your Seurat object to only the condition of interest and running `Seurat::FindAllMarkers`.

The columns that refer to differential expression between conditions are those with the _group suffix, e.g., `lfc_ligand_group` and `lfc_receptor_group.` These are celltype agnostic: they are calculated by using `Seurat::FindMarkers` between two conditions across all cell types.

```{r}
prior_table <- generate_prioritization_tables(processed_expr_table,
                               processed_DE_table,
                               ligand_activities,
                               processed_condition_markers,
                               prioritizing_weights = prioritizing_weights)

prior_table 
```

As you can see, the resulting table now show the rankings for *ligand-receptor interactions of a sender-receiver cell type pair*, instead of just the prioritized ligands. We included all columns here, but if you just want relevant columns that were used to calculate the ranking:

```{r}
prior_table %>% select(c('sender', 'receiver', 'ligand', 'receptor', 'scaled_lfc_ligand', 'scaled_lfc_receptor', 'scaled_p_val_ligand_adapted', 'scaled_p_val_receptor_adapted', 'scaled_avg_exprs_ligand', 'scaled_avg_exprs_receptor', 'scaled_lfc_ligand_group', 'scaled_lfc_receptor_group', 'scaled_activity'))
```

Cxcl10 now went up in the rankings due to both the high expression of its potential receptor Dpp4 and its high celltype specificity (`scaled_lfc_ligand`). You can also see this in the dotplot and heatmap below.

```{r fig.width = 15, fig.height = 10}
best_upstream_ligands = ligand_activities %>% top_n(30, aupr_corrected) %>% arrange(desc(aupr_corrected)) %>% pull(test_ligand) %>% unique()

# DE analysis for each sender cell type
DE_table_all = Idents(seuratObj) %>% levels() %>% intersect(sender_celltypes) %>%
  lapply(get_lfc_celltype, seurat_obj = seuratObj, condition_colname = "aggregate", condition_oi = condition_oi, condition_reference = condition_reference,
         min.pct = 0.10, celltype_col = NULL) %>% reduce(full_join) 
DE_table_all[is.na(DE_table_all)] = 0

order_ligands <- make.names(best_upstream_ligands) %>% rev()

# ligand activity heatmap
ligand_aupr_matrix <- ligand_activities %>% select(aupr_corrected) %>% as.matrix() %>% magrittr::set_rownames(ligand_activities$test_ligand) %>%
   `rownames<-`(make.names(rownames(.))) %>% `colnames<-`(make.names(colnames(.)))

vis_ligand_aupr <- as.matrix(ligand_aupr_matrix[order_ligands, ], ncol=1) %>% magrittr::set_colnames("AUPR")
p_ligand_aupr <- make_heatmap_ggplot(vis_ligand_aupr, "Prioritized ligands","Ligand activity",
                                        color = "darkorange",legend_position = "top", x_axis_position = "top",
                                        legend_title = "AUPR\ntarget gene prediction ability)") +
  theme(legend.text = element_text(size = 9))
  
  
# LFC heatmap
# First combine ligand activities with DE information and make 
ligand_activities_de <- ligand_activities %>% select(test_ligand, aupr_corrected) %>% rename(ligand = test_ligand) %>% left_join(DE_table_all %>% rename(ligand = gene))
ligand_activities_de[is.na(ligand_activities_de)] <- 0
lfc_matrix <- ligand_activities_de  %>% select(-ligand, -aupr_corrected) %>% as.matrix() %>% magrittr::set_rownames(ligand_activities_de$ligand) %>%
  `rownames<-`(make.names(rownames(.))) %>% `colnames<-`(make.names(colnames(.)))
vis_ligand_lfc <- lfc_matrix[order_ligands,]

p_ligand_lfc <- make_threecolor_heatmap_ggplot(vis_ligand_lfc, "Prioritized ligands","LFC in Sender",
                                               low_color = "midnightblue", mid_color = "white", mid = median(vis_ligand_lfc), high_color = "red",
                                               legend_position = "top", x_axis_position = "top", legend_title = "LFC") +
  theme(axis.text.y = element_text(face = "italic"))


# ligand expression Seurat dotplot
order_ligands_adapted <- str_replace_all(order_ligands, "\\.", "-")
rotated_dotplot <- DotPlot(seuratObj %>% subset(celltype %in% sender_celltypes), features = order_ligands_adapted, cols = "RdYlBu") +
  # flip of coordinates necessary because we want to show ligands in the rows when combining all plots
  coord_flip() + theme(legend.text = element_text(size = 10), legend.title = element_text(size = 12))
  
# Combine figures and legend separately
figures_without_legend <- cowplot::plot_grid(
  p_ligand_aupr + theme(legend.position = "none", axis.ticks = element_blank()) + theme(axis.title.x = element_text()),
  rotated_dotplot + theme(legend.position = "none", axis.ticks = element_blank(), axis.title.x = element_text(size = 12),
                          axis.text.y = element_text(face = "italic", size = 9), axis.text.x = element_text(size = 9,  angle = 90,hjust = 0)) +
    ylab("Expression in Sender") + xlab("") + scale_y_discrete(position = "right"),
  p_ligand_lfc + theme(legend.position = "none", axis.ticks = element_blank()) + theme(axis.title.x = element_text()) + ylab(""),
  align = "hv",
  nrow = 1,
  rel_widths = c(ncol(vis_ligand_aupr)+6, ncol(vis_ligand_lfc) + 7, ncol(vis_ligand_lfc) + 8))

legends <- cowplot::plot_grid(
    ggpubr::as_ggplot(ggpubr::get_legend(p_ligand_aupr)),
    ggpubr::as_ggplot(ggpubr::get_legend(rotated_dotplot)),
    ggpubr::as_ggplot(ggpubr::get_legend(p_ligand_lfc)),
    nrow = 1,
    align = "h", rel_widths = c(1.5, 1, 1))

combined_plot <- cowplot::plot_grid(figures_without_legend, legends, nrow = 2, align = "hv")
print(combined_plot)
```

### Extra visualization of ligand-receptor pairs

We provide the function `make_mushroom_plot` which allows you to display expression of ligand-receptor pairs in semicircles. By default, the fill gradient shows the LFC between cell types, while the size of the semicircle corresponds to the scaled mean expression. You can also choose to show the rankings of each ligand-receptor-sender pair with `show_rankings`, as well as show all data points for context (`show_all_datapoints`). `true_color_range = TRUE` will adjust the limits of the color gradient to the min-max of the values, instead of the limit being from 0 to 1.

```{r fig.height=8, fig.width=8}
legend_adjust <- c(0.8, 0.7)
make_mushroom_plot(prior_table, top_n = 30, 
                   true_color_range = TRUE,
                   show_rankings = TRUE,
                   show_all_datapoints = TRUE) +
  theme(legend.justification = legend_adjust,
        axis.title.x = element_text(hjust = 0.25))
```

Furthermore, you can change the "size" and "fill" values to certain columns from the prioritization table (those with the `_ligand` or `_receptor` suffix).

```{r fig.height=8, fig.width=6}
print(paste0("Column names that you can use are: ", paste0(prior_table %>% select(ends_with(c("_ligand", "_receptor", "_sender", "_receiver"))) %>% colnames() %>%
  str_remove("_ligand|_receptor|_sender|_receiver") %>% unique, collapse = ", ")))

# Change size and color columns
make_mushroom_plot(prior_table, top_n = 30, size = "pct_expressed", color = "scaled_avg_exprs") +
  theme(legend.justification = legend_adjust,
        axis.title.x = element_text(hjust = 0.25))

```

```{r}
sessionInfo()
```

### References<|MERGE_RESOLUTION|>--- conflicted
+++ resolved
@@ -32,12 +32,9 @@
 
 ### Read in Seurat object
 seuratObj = readRDS(url("https://zenodo.org/record/3531889/files/seuratObj.rds"))
-<<<<<<< HEAD
-=======
 
 # For newer Seurat versions, you may need to run the following
 seuratObj <- UpdateSeuratObject(seuratObj)
->>>>>>> ff76e118
 ```
 
 In this vignette, we will extend the basic NicheNet analysis analysis from [Perform NicheNet analysis starting from a Seurat object: step-by-step analysis](seurat_steps.md) by incorporating gene expression as part of the prioritization This is a generalization of the [Differential NicheNet](differential_nichenet.md) and [MultiNicheNet](https://github.com/saeyslab/multinichenetr) approach. While the original NicheNet only ranks ligands based on the ligand activity analysis, it is now also possible to prioritize ligands based on upregulation of the ligand/receptor, and the cell-type and condition specificity of hte ligand and receptor.
@@ -95,13 +92,8 @@
 
 # 2. Define a gene set of interest: these are the genes in the “receiver/target” cell population that are potentially affected by ligands expressed by interacting cells (e.g. genes differentially expressed upon cell-cell interaction)
 
-<<<<<<< HEAD
-seurat_obj_receiver = subset(seuratObj, idents = receiver)
-seurat_obj_receiver = SetIdent(seurat_obj_receiver, value = seurat_obj_receiver[["aggregate"]])
-=======
 seurat_obj_receiver= subset(seuratObj, idents = receiver)
 seurat_obj_receiver = SetIdent(seurat_obj_receiver, value = seurat_obj_receiver[["aggregate", drop=TRUE]])
->>>>>>> ff76e118
 
 condition_oi = "LCMV"
 condition_reference = "SS" 
@@ -207,7 +199,7 @@
 # DE analysis for each sender cell type
 DE_table_all = Idents(seuratObj) %>% levels() %>% intersect(sender_celltypes) %>%
   lapply(get_lfc_celltype, seurat_obj = seuratObj, condition_colname = "aggregate", condition_oi = condition_oi, condition_reference = condition_reference,
-         min.pct = 0.10, celltype_col = NULL) %>% reduce(full_join) 
+          celltype_col = NULL, min.pct = 0.10, logfc.threshold = 0) %>% reduce(full_join) 
 DE_table_all[is.na(DE_table_all)] = 0
 
 order_ligands <- make.names(best_upstream_ligands) %>% rev()
