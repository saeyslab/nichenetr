#' @title Convert cluster assignment to settings format suitable for target gene prediction.
#'
#' @description \code{convert_cluster_to_settings} Convert cluster assignment to settings format suitable for target gene prediction.
#'
#' @usage
#' convert_cluster_to_settings(i, cluster_vector, setting_name, setting_from, background = NULL)
#'
#' @param i The cluster number of the cluster of interest to which genes should belong
#' @param cluster_vector Named vector containing the cluster number to which every gene belongs
#' @param setting_name Base name of the setting
#' @param setting_from Active ligands for the specific setting
#' @param background NULL or a character vector of genes belonging to the background. When NULL: the background will be formed by genes belonging to other clusters that the cluster of interest. Default NULL. If not NULL and genes present in the cluster of interest are in this vector of background gene names, these genes will be removed from the background.
#'
#' @return A list with following elements: $name (indicating the cluster id), $from, $response. $response is a gene-named logical vector indicating whether the gene is part of the respective cluster.
#'
#' @examples
#' \dontrun{
#' genes_clusters = c("TGFB1" = 1,"TGFB2" = 1,"TGFB3" = 2)
#' cluster_settings = lapply(seq(length(unique(genes_clusters))), convert_cluster_to_settings, cluster_vector = genes_clusters, setting_name = "example", setting_from = "BMP2")
#' }
#'
#' @export
#'
convert_cluster_to_settings = function(i, cluster_vector, setting_name, setting_from, background = NULL){

  # input check
  if(!is.numeric(i) | length(i) != 1 | i <= 0)
    stop("i should be a number higher than 0")
  if(!is.numeric(cluster_vector) | is.null(names(cluster_vector)))
    stop("cluster_vector should be a named numeric vector")
  if(!is.character(setting_name))
    stop("setting_name should be a character vector")
  if(!is.character(setting_from))
    stop("setting_from should be a character vector")
  if(!is.character(background) & !is.null(background))
    stop("background should be a character vector or NULL")

  requireNamespace("dplyr")


  genes_cluster_oi = cluster_vector[cluster_vector == i] %>% names()

  if (is.null(background)){
    response = names(cluster_vector) %in% genes_cluster_oi
    names(response) = names(cluster_vector)
  } else {
    background = background[(background %in% genes_cluster_oi) == FALSE]
    background_logical = rep(FALSE,times = length(background))
    names(background_logical) = background
    cluster_logical = rep(TRUE,times = length(genes_cluster_oi))
    names(cluster_logical) = genes_cluster_oi
    response = c(background_logical,cluster_logical)
  }
  return(list(name = paste0(setting_name,"_cluster_",i), from = setting_from, response = response))
}
#' @title Predict activities of ligands in regulating expression of a gene set of interest
#'
#' @description \code{predict_ligand_activities} Predict activities of ligands in regulating expression of a gene set of interest. Ligand activities are defined as how well they predict the observed transcriptional response (i.e. gene set) according to the NicheNet model.
#'
#' @usage
#' predict_ligand_activities(geneset, background_expressed_genes,ligand_target_matrix, potential_ligands, single = TRUE,...)
#'
#' @param geneset Character vector of the gene symbols of genes of which the expression is potentially affected by ligands from the interacting cell.
#' @param background_expressed_genes Character vector of gene symbols of the background, non-affected, genes (can contain the symbols of the affected genes as well).
#' @param ligand_target_matrix The NicheNet ligand-target matrix denoting regulatory potential scores between ligands and targets (ligands in columns).
#' @param potential_ligands Character vector giving the gene symbols of the potentially active ligands you want to define ligand activities for.
#' @param single TRUE if you want to calculate ligand activity scores by considering every ligand individually (recommended). FALSE if you want to calculate ligand activity scores as variable importances of a multi-ligand classification model.
#' @param ... Additional parameters for get_multi_ligand_importances if single = FALSE.
#'
#' @return A tibble giving several ligand activity scores. Following columns in the tibble: $test_ligand, $auroc, $aupr and $pearson.
#'
#' @examples
#' \dontrun{
#' weighted_networks = construct_weighted_networks(lr_network, sig_network, gr_network,source_weights_df)
#' ligands = list("TNF","BMP2","IL4")
#' ligand_target_matrix = construct_ligand_target_matrix(weighted_networks, ligands, ltf_cutoff = 0, algorithm = "PPR", damping_factor = 0.5, secondary_targets = FALSE)
#' potential_ligands = c("TNF","BMP2","IL4")
#' geneset = c("SOCS2","SOCS3", "IRF1")
#' background_expressed_genes = c("SOCS2","SOCS3","IRF1","ICAM1","ID1","ID2","ID3")
#' ligand_activities = predict_ligand_activities(geneset = geneset, background_expressed_genes = background_expressed_genes, ligand_target_matrix = ligand_target_matrix, potential_ligands = potential_ligands)
#' }
#'
#' @export
#'
predict_ligand_activities = function(geneset,background_expressed_genes,ligand_target_matrix, potential_ligands, single = TRUE,...){
  setting = list(geneset) %>%
    lapply(convert_gene_list_settings_evaluation, name = "gene set", ligands_oi = potential_ligands, background = background_expressed_genes)
  if (single == TRUE){
    settings_ligand_prediction = setting %>%
      convert_settings_ligand_prediction(all_ligands = potential_ligands, validation = FALSE, single = TRUE)
    ligand_importances = settings_ligand_prediction %>% lapply(get_single_ligand_importances,ligand_target_matrix = ligand_target_matrix, known = FALSE) %>% bind_rows()

  } else {
    settings_ligand_prediction = setting %>%
      convert_settings_ligand_prediction(all_ligands = potential_ligands, validation = FALSE, single = FALSE)
    ligand_importances = settings_ligand_prediction %>% lapply(get_multi_ligand_importances,ligand_target_matrix = ligand_target_matrix, known = FALSE, ...) %>% bind_rows()

  }
  return(ligand_importances %>% select(test_ligand,auroc,aupr,aupr_corrected, pearson))
}
#' @title Infer weighted active ligand-target links between a possible ligand and target genes of interest
#'
#' @description \code{get_weighted_ligand_target_links} Infer active ligand target links between possible ligands and genes belonging to a gene set of interest: consider the intersect between the top n targets of a ligand and the gene set.
#'
#' @usage
#' get_weighted_ligand_target_links(ligand, geneset,ligand_target_matrix,n = 250)
#'
#' @param geneset Character vector of the gene symbols of genes of which the expression is potentially affected by ligands from the interacting cell.
#' @param ligand Character vector giving the gene symbols of the potentially active ligand for which you want to find target genes.
#' @param n The top n of targets per ligand that will be considered. Default: 250.
#' @inheritParams predict_ligand_activities
#'
#' @return A tibble with columns ligand, target and weight (i.e. regulatory potential score).
#'
#' @examples
#' \dontrun{
#' weighted_networks = construct_weighted_networks(lr_network, sig_network, gr_network,source_weights_df)
#' ligands = list("TNF","BMP2","IL4")
#' ligand_target_matrix = construct_ligand_target_matrix(weighted_networks, ligands, ltf_cutoff = 0, algorithm = "PPR", damping_factor = 0.5, secondary_targets = FALSE)
#' potential_ligand = "TNF"
#' geneset = c("SOCS2","SOCS3", "IRF1")
#' active_ligand_target_links_df = get_weighted_ligand_target_links(ligand = potential_ligand, geneset = geneset, ligand_target_matrix = ligand_target_matrix, n = 250)
#' }
#'
#' @export
#'
get_weighted_ligand_target_links = function(ligand, geneset,ligand_target_matrix,n = 250){
  top_n_score = ligand_target_matrix[,ligand] %>% sort(decreasing = T) %>% head(n) %>% min()
  targets = intersect(ligand_target_matrix[,ligand] %>% .[. >= top_n_score ] %>% names(),geneset)
  if (length(targets) == 0){
    ligand_target_weighted_df = tibble(ligand = ligand, target = NA, weight = NA)
  } else if (length(targets) == 1) {
    ligand_target_weighted_df = tibble(ligand = ligand, target = targets, weight = ligand_target_matrix[targets,ligand])
  } else {
    ligand_target_weighted_df = tibble(ligand = ligand, target = names(ligand_target_matrix[targets,ligand])) %>% inner_join(tibble(target = names(ligand_target_matrix[targets,ligand]), weight = ligand_target_matrix[targets,ligand]), by = "target")
  }
  return(ligand_target_weighted_df)
}
#' @title Prepare heatmap visualization of the ligand-target links starting from a ligand-target tibble.
#'
#' @description \code{prepare_ligand_target_visualization} Prepare heatmap visualization of the ligand-target links starting from a ligand-target tibble. Get regulatory potential scores between all pairs of ligands and targets documented in this tibble. For better visualization, we propose to define a quantile cutoff on the ligand-target scores.
#'
#' @usage
#' prepare_ligand_target_visualization(ligand_target_df, ligand_target_matrix, cutoff = 0.25)
#'
#' @param cutoff Quantile cutoff on the ligand-target scores of the input weighted ligand-target network. Scores under this cutoff will be set to 0.
#' @param ligand_target_df Tibble with columns 'ligand', 'target' and 'weight' to indicate ligand-target regulatory potential scores of interest.
#' @inheritParams predict_ligand_activities
#'
#' @return A matrix giving the ligand-target regulatory potential scores between ligands of interest and their targets genes part of the gene set of interest.
#'
#' @examples
#' \dontrun{
#' weighted_networks = construct_weighted_networks(lr_network, sig_network, gr_network,source_weights_df)
#' ligands = list("TNF","BMP2","IL4")
#' ligand_target_matrix = construct_ligand_target_matrix(weighted_networks, ligands, ltf_cutoff = 0, algorithm = "PPR", damping_factor = 0.5, secondary_targets = FALSE)
#' geneset = c("SOCS2","SOCS3", "IRF1")
#' background_expressed_genes = c("SOCS2","SOCS3","IRF1","ICAM1","ID1","ID2","ID3")
#' active_ligand_target_links_df = potential_ligands %>% lapply(get_weighted_ligand_target_links, geneset = geneset, ligand_target_matrix = ligand_target_matrix, n = 250) %>% bind_rows()
#' active_ligand_target_links = prepare_ligand_target_visualization(ligand_target_df = active_ligand_target_links_df, ligand_target_matrix = ligand_target_matrix, cutoff = 0.25)
#' }
#'
#' @export
#'
prepare_ligand_target_visualization = function(ligand_target_df, ligand_target_matrix, cutoff = 0.25){

  # define a cutoff on the ligand-target links
  cutoff_include_all_ligands = ligand_target_df$weight %>% quantile(cutoff)

  # give a score of 0 to ligand-target links not higher than the defined cutoff
  ligand_target_matrix_oi = ligand_target_matrix
  ligand_target_matrix_oi[ligand_target_matrix_oi < cutoff_include_all_ligands] = 0

  # consider only targets belonging to the top250 targets of individual ligands and with at least one ligand-link with score higher than the defined cutoff
  ligand_target_vis = ligand_target_matrix_oi[ligand_target_df$target %>% unique(),ligand_target_df$ligand %>% unique()]
  dim(ligand_target_vis) = c(length(ligand_target_df$target %>% unique()), length(ligand_target_df$ligand %>% unique()))
  all_targets = ligand_target_df$target %>% unique()
  all_ligands = ligand_target_df$ligand %>% unique()
  rownames(ligand_target_vis) = all_targets
  colnames(ligand_target_vis) = all_ligands

  keep_targets = all_targets[ligand_target_vis %>% apply(1,sum) > 0]
  keep_ligands = all_ligands[ligand_target_vis %>% apply(2,sum) > 0]


  ligand_target_vis_filtered = ligand_target_vis[keep_targets,keep_ligands]


  if(is.matrix(ligand_target_vis_filtered)){
    rownames(ligand_target_vis_filtered) = keep_targets
    colnames(ligand_target_vis_filtered) = keep_ligands

  } else {
    dim(ligand_target_vis_filtered) = c(length(keep_targets), length(keep_ligands))
    rownames(ligand_target_vis_filtered) = keep_targets
    colnames(ligand_target_vis_filtered) = keep_ligands
  }

  if(nrow(ligand_target_vis_filtered) > 1 & ncol(ligand_target_vis_filtered) > 1){
    distoi = dist(1-cor(t(ligand_target_vis_filtered)))
    hclust_obj = hclust(distoi, method = "ward.D2")
    order_targets = hclust_obj$labels[hclust_obj$order]

    distoi_targets = dist(1-cor(ligand_target_vis_filtered))
    hclust_obj = hclust(distoi_targets, method = "ward.D2")
    order_ligands = hclust_obj$labels[hclust_obj$order]

  } else {
    order_targets = rownames(ligand_target_vis_filtered)
    order_ligands = colnames(ligand_target_vis_filtered)
  }

  vis_ligand_target_network = ligand_target_vis_filtered[order_targets,order_ligands]
  dim(vis_ligand_target_network) = c(length(order_targets), length(order_ligands))
  rownames(vis_ligand_target_network) = order_targets
  colnames(vis_ligand_target_network) = order_ligands
  return(vis_ligand_target_network)

}

#' @title Get the weighted ligand-receptor links between a possible ligand and its receptors
#' @description \code{get_weighted_ligand_receptor_links} Get the weighted ligand-receptor links between a possible ligand and its receptors
#'
#' @param best_upstream_ligands Character vector containing ligands of interest.
#' @param expressed_receptors Character vector of receptors expressed in the cell type of interest.
#' @param lr_network A data frame with two columns, \code{from} and \code{to}, containing the ligand-receptor interactions.
#' @param weighted_networks_lr_sig A data frame with three columns, \code{from}, \code{to} and \code{weight}, containing the ligand-receptor interactions and their weights.
#'
#'
#' @export
#'
#' @examples
#' \dontrun{
#'   ligand_receptor_links_df <- get_weighted_ligand_receptor_links(best_upstream_ligands, expressed_receptors, lr_network, weighted_networks$lr_sig)
#' }
#'
get_weighted_ligand_receptor_links = function(best_upstream_ligands, expressed_receptors, lr_network, weighted_networks_lr_sig) {

  lr_network <- lr_network %>% distinct(from, to)
  weighted_networks_lr <- inner_join(weighted_networks_lr_sig, lr_network, by = c("from","to"))

  lr_network_top <- lr_network %>% filter(from %in% best_upstream_ligands & to %in% expressed_receptors) %>% distinct(from,to)
  best_upstream_receptors <- lr_network_top %>% pull(to) %>% unique()

  lr_network_top_df_long <- weighted_networks_lr %>% filter(from %in% best_upstream_ligands & to %in% best_upstream_receptors)

  return(lr_network_top_df_long)

}

#' @title Prepare ligand-receptor visualization
#' @description \code{prepare_ligand_receptor_visualization} Prepare a matrix of ligand-receptor interactions for visualization.
#'
#' @param lr_network_top_df_long A data frame with three columns, \code{from}, \code{to} and \code{weight}, containing the ligand-receptor interactions and their weights.
#' @param best_upstream_ligands Character vector of ligands of interest. This will only be used if \code{order_hclust = "receptors"} or \code{order_hclust = "none"}.
#' @param order_hclust "both", "ligands", "receptors", or "none". If "both", the ligands and receptors are ordered by hierarchical clustering. If "ligands" or "receptors" only the ligands or receptors are ordered hierarchically. If "none", no hierarchical clustering is performed, and the ligands are ordered based on \code{best_upstream_ligands}, and the receptors are ordered alphabetically.
#'
#' @return A matrix of ligand-receptor interactions for visualization.
#'
#' @export
#'
#' @examples
#' \dontrun{
#' ligand_receptor_network = prepare_ligand_receptor_visualization(best_upstream_ligands = best_upstream_ligands, expressed_receptors = expressed_receptors, lr_network = lr_network, weighted_networks_lr_sig = weighted_networks_lr_sig, order_hclust = TRUE)
#' }
#'
prepare_ligand_receptor_visualization = function(lr_network_top_df_long, best_upstream_ligands, order_hclust = "both") {

  lr_network_top_df <- lr_network_top_df_long %>% spread("from","weight",fill = 0)
  lr_network_top_matrix = lr_network_top_df %>% select(-to) %>% as.matrix() %>% magrittr::set_rownames(lr_network_top_df$to)

  # Check if order_hclust is valid
  if (!(order_hclust %in% c("both", "ligands", "receptors", "none"))) {
    stop("order_hclust must be one of 'both', 'ligands', 'receptors', or 'none'")
  }

  if (order_hclust == "both" | order_hclust == "receptors") {
    dist_receptors = dist(lr_network_top_matrix, method = "binary")
    hclust_receptors = hclust(dist_receptors, method = "ward.D2")
    order_receptors = hclust_receptors$labels[hclust_receptors$order]
  }

  if (order_hclust == "both" | order_hclust == "ligands") {
    dist_ligands = dist(lr_network_top_matrix %>% t(), method = "binary")
    hclust_ligands = hclust(dist_ligands, method = "ward.D2")
    order_ligands_receptor = hclust_ligands$labels[hclust_ligands$order]
  }

  if (order_hclust == "none" | order_hclust == "receptors") {
    order_ligands_receptor = rev(best_upstream_ligands)
  }

  if (order_hclust == "none" | order_hclust == "ligands") {
    order_receptors = rownames(lr_network_top_matrix)
  }

  order_receptors = order_receptors %>% intersect(rownames(lr_network_top_matrix))
  order_ligands_receptor = order_ligands_receptor %>% intersect(colnames(lr_network_top_matrix))

  vis_ligand_receptor_network = lr_network_top_matrix[order_receptors, order_ligands_receptor]
  rownames(vis_ligand_receptor_network) <- order_receptors
  colnames(vis_ligand_receptor_network) <- order_ligands_receptor

  return(vis_ligand_receptor_network)

}

#' @title Assess probability that a target gene belongs to the geneset based on a multi-ligand random forest model
#'
#' @description \code{assess_rf_class_probabilities} Assess probability that a target gene belongs to the geneset based on a multi-ligand random forest model (with cross-validation). Target genes and background genes will be split in different groups in a stratified way.
#'
#' @usage
#' assess_rf_class_probabilities(round,folds,geneset,background_expressed_genes,ligands_oi,ligand_target_matrix)
#'
#' @param ligands_oi Character vector giving the gene symbols of the ligands you want to build the multi-ligand with.
#' @param round Integer describing which fold of the cross-validation scheme it is.
#' @param folds Integer describing how many folds should be used.
#' @inheritParams predict_ligand_activities
#'
#' @return A tibble with columns: $gene, $response, $prediction. Response indicates whether the gene belongs to the geneset of interest, prediction gives the probability this gene belongs to the geneset according to the random forest model.
#'
#' @examples
#' \dontrun{
#' weighted_networks = construct_weighted_networks(lr_network, sig_network, gr_network,source_weights_df)
#' ligands = list("TNF","BMP2","IL4")
#' ligand_target_matrix = construct_ligand_target_matrix(weighted_networks, ligands, ltf_cutoff = 0, algorithm = "PPR", damping_factor = 0.5, secondary_targets = FALSE)
#' potential_ligands = c("TNF","BMP2","IL4")
#' geneset = c("SOCS2","SOCS3", "IRF1")
#' background_expressed_genes = c("SOCS2","SOCS3","IRF1","ICAM1","ID1","ID2","ID3")
#' fold1_rf_prob = assess_rf_class_probabilities(round = 1,folds = 2,geneset = geneset,background_expressed_genes = background_expressed_genes ,ligands_oi = potential_ligands,ligand_target_matrix = ligand_target_matrix)
#' }
#'
#' @export
#'
assess_rf_class_probabilities = function(round,folds,geneset,background_expressed_genes,ligands_oi, ligand_target_matrix){
  set.seed(round)
  geneset_shuffled = sample(geneset, size = length(geneset))
  geneset_grouped = split(geneset_shuffled,1:folds)

  strict_background_expressed_genes = background_expressed_genes[!background_expressed_genes %in% geneset]
  set.seed(round)
  strict_background_expressed_genes_shuffled = sample(strict_background_expressed_genes, size = length(strict_background_expressed_genes))
  strict_background_expressed_genes_grouped = split(strict_background_expressed_genes_shuffled,1:folds)

  geneset_predictions_all = seq(length(geneset_grouped)) %>% lapply(rf_target_prediction,geneset_grouped,strict_background_expressed_genes_grouped,ligands_oi,ligand_target_matrix) %>% bind_rows()
  geneset_predictions_all = geneset_predictions_all %>% mutate(response = gsub("\\.","",response) %>% as.logical())
}
#' @title Assess how well classification predictions accord to the expected response
#'
#' @description \code{classification_evaluation_continuous_pred_wrapper} Assess how well classification predictions accord to the expected response.
#'
#' @usage
#' classification_evaluation_continuous_pred_wrapper(response_prediction_tibble)
#'
#' @param response_prediction_tibble Tibble with columns "response" and "prediction" (e.g. output of function `assess_rf_class_probabilities`)
#'
#' @return A tibble showing several classification evaluation metrics.
#'
#' @examples
#' \dontrun{
#' weighted_networks = construct_weighted_networks(lr_network, sig_network, gr_network,source_weights_df)
#' ligands = list("TNF","BMP2","IL4")
#' ligand_target_matrix = construct_ligand_target_matrix(weighted_networks, ligands, ltf_cutoff = 0, algorithm = "PPR", damping_factor = 0.5, secondary_targets = FALSE)
#' potential_ligands = c("TNF","BMP2","IL4")
#' geneset = c("SOCS2","SOCS3", "IRF1")
#' background_expressed_genes = c("SOCS2","SOCS3","IRF1","ICAM1","ID1","ID2","ID3")
#' fold1_rf_prob = assess_rf_class_probabilities(round = 1,folds = 2,geneset = geneset,background_expressed_genes = background_expressed_genes ,ligands_oi = potential_ligands,ligand_target_matrix = ligand_target_matrix)
#  classification_evaluation_continuous_pred_wrapper(fold1_rf_prob)
#' }
#'
#' @export
#'
classification_evaluation_continuous_pred_wrapper = function(response_prediction_tibble) {
  prediction_performances = classification_evaluation_continuous_pred(response_prediction_tibble$prediction, response_prediction_tibble$response, iregulon = FALSE)
  return(prediction_performances)
}
#' @title Find which genes were among the top-predicted targets genes in a specific cross-validation round and see whether these genes belong to the gene set of interest as well.
#'
#' @description \code{get_top_predicted_genes} Find which genes were among the top-predicted targets genes in a specific cross-validation round and see whether these genes belong to the gene set of interest as well.
#'
#' @usage
#' get_top_predicted_genes(round,gene_prediction_list, quantile_cutoff = 0.95)
#'
#' @param gene_prediction_list List with per round of cross-validation: a tibble with columns "gene", "prediction" and "response" (e.g. output of function `assess_rf_class_probabilities`)
#' @param round Integer describing which fold of the cross-validation scheme it is.
#' @param quantile_cutoff Quantile of which genes should be considered as top-predicted targets. Default: 0.95, thus considering the top 5 percent predicted genes as predicted targets.
#'
#' @return A tibble indicating for every gene whether it belongs to the geneset and whether it belongs to the top-predicted genes in a specific cross-validation round.
#'
#' @examples
#' \dontrun{
#' weighted_networks = construct_weighted_networks(lr_network, sig_network, gr_network,source_weights_df)
#' ligands = list("TNF","BMP2","IL4")
#' ligand_target_matrix = construct_ligand_target_matrix(weighted_networks, ligands, ltf_cutoff = 0, algorithm = "PPR", damping_factor = 0.5, secondary_targets = FALSE)
#' potential_ligands = c("TNF","BMP2","IL4")
#' geneset = c("SOCS2","SOCS3", "IRF1")
#' background_expressed_genes = c("SOCS2","SOCS3","IRF1","ICAM1","ID1","ID2","ID3")
#' gene_predictions_list = seq(2) %>% lapply(assess_rf_class_probabilities,2, geneset = geneset,background_expressed_genes = background_expressed_genes,ligands_oi = potential_ligands,ligand_target_matrix = ligand_target_matrix)
#' seq(length(gene_predictions_list))  %>% lapply(get_top_predicted_genes,gene_predictions_list)
#' }
#'
#' @export
#'
get_top_predicted_genes = function(round,gene_prediction_list, quantile_cutoff = 0.95){
  affected_gene_predictions = gene_prediction_list[[round]]
  predicted_positive = affected_gene_predictions %>%
    arrange(-prediction) %>%
    mutate(predicted_top_target = prediction >= quantile(prediction,quantile_cutoff)) %>%
    filter(predicted_top_target) %>% rename(true_target = response) %>%
    select(gene,true_target,predicted_top_target)
  colnames(predicted_positive) = c("gene","true_target",paste0("predicted_top_target_round",round))
  return(predicted_positive)
}
#' @title Determine the fraction of genes belonging to the geneset or background and to the top-predicted genes.
#'
#' @description \code{calculate_fraction_top_predicted} Defines the fraction of genes belonging to the geneset or background and to the top-predicted genes.
#'
#' @usage
#' calculate_fraction_top_predicted(affected_gene_predictions, quantile_cutoff = 0.95)
#'
#' @param affected_gene_predictions Tibble with columns "gene", "prediction" and "response" (e.g. output of function `assess_rf_class_probabilities`)
#' @param quantile_cutoff Quantile of which genes should be considered as top-predicted targets. Default: 0.95, thus considering the top 5 percent predicted genes as predicted targets.
#'
#' @return A tibble indicating the number of genes belonging to the gene set of interest or background (true_target column), the number and fraction of genes of these gruops that were part of the top predicted targets in a specific cross-validation round.
#'
#' @examples
#' \dontrun{
#' weighted_networks = construct_weighted_networks(lr_network, sig_network, gr_network,source_weights_df)
#' ligands = list("TNF","BMP2","IL4")
#' ligand_target_matrix = construct_ligand_target_matrix(weighted_networks, ligands, ltf_cutoff = 0, algorithm = "PPR", damping_factor = 0.5, secondary_targets = FALSE)
#' potential_ligands = c("TNF","BMP2","IL4")
#' geneset = c("SOCS2","SOCS3", "IRF1")
#' background_expressed_genes = c("SOCS2","SOCS3","IRF1","ICAM1","ID1","ID2","ID3")
#' gene_predictions_list = seq(2) %>% lapply(assess_rf_class_probabilities,2, geneset = geneset,background_expressed_genes = background_expressed_genes,ligands_oi = potential_ligands,ligand_target_matrix = ligand_target_matrix)
#' target_prediction_performances_discrete_cv = gene_predictions_list %>% lapply(calculate_fraction_top_predicted) %>% bind_rows() %>% ungroup() %>% mutate(round=rep(1:length(gene_predictions_list), each = 2))

#' }
#'
#' @export
#'
calculate_fraction_top_predicted = function(affected_gene_predictions, quantile_cutoff = 0.95){
  predicted_positive = affected_gene_predictions %>% arrange(-prediction) %>% filter(prediction >= quantile(prediction,quantile_cutoff)) %>% group_by(response) %>% count() %>% rename(positive_prediction = n) %>% rename(true_target = response)
  all = affected_gene_predictions %>% arrange(-prediction) %>% rename(true_target = response) %>% group_by(true_target) %>% count()
  inner_join(all,predicted_positive, by = "true_target") %>% mutate(fraction_positive_predicted = positive_prediction/n)
}
#' @title Perform a Fisher's exact test to determine whether genes belonging to the gene set of interest are more likely to be part of the top-predicted targets.
#'
#' @description \code{calculate_fraction_top_predicted_fisher} Performs a Fisher's exact test to determine whether genes belonging to the gene set of interest are more likely to be part of the top-predicted targets.
#'
#' @usage
#' calculate_fraction_top_predicted_fisher(affected_gene_predictions, quantile_cutoff = 0.95, p_value_output = TRUE)
#'
#' @param p_value_output Should total summary or p-value be returned as output? Default: TRUE.
#' @inheritParams calculate_fraction_top_predicted
#'
#' @return Summary of the Fisher's exact test or just the p-value
#'
#' @examples
#' \dontrun{
#' weighted_networks = construct_weighted_networks(lr_network, sig_network, gr_network,source_weights_df)
#' ligands = list("TNF","BMP2","IL4")
#' ligand_target_matrix = construct_ligand_target_matrix(weighted_networks, ligands, ltf_cutoff = 0, algorithm = "PPR", damping_factor = 0.5, secondary_targets = FALSE)
#' potential_ligands = c("TNF","BMP2","IL4")
#' geneset = c("SOCS2","SOCS3", "IRF1")
#' background_expressed_genes = c("SOCS2","SOCS3","IRF1","ICAM1","ID1","ID2","ID3")
#' gene_predictions_list = seq(2) %>% lapply(assess_rf_class_probabilities,2, geneset = geneset,background_expressed_genes = background_expressed_genes,ligands_oi = potential_ligands,ligand_target_matrix = ligand_target_matrix)
#' target_prediction_performances_fisher_pval = gene_predictions_list %>% lapply(calculate_fraction_top_predicted_fisher) %>% unlist() %>% mean()
#' }
#'
#' @export
#'
calculate_fraction_top_predicted_fisher = function(affected_gene_predictions, quantile_cutoff = 0.95, p_value_output = TRUE){
  predicted_positive = affected_gene_predictions %>% arrange(-prediction) %>% filter(prediction >= quantile(prediction,quantile_cutoff)) %>% group_by(response) %>% count() %>% rename(positive_prediction = n)
  all = affected_gene_predictions %>% arrange(-prediction)  %>% group_by(response) %>% count()
  results_df = left_join(all, predicted_positive, by="response") %>% mutate(positive_prediction = replace_na(positive_prediction, 0))

  tp = results_df %>% filter(response == TRUE) %>% .$positive_prediction
  fp = results_df %>% filter(response == FALSE) %>% .$positive_prediction
  fn = (results_df %>% filter(response == TRUE) %>% .$n) - (results_df %>% filter(response == TRUE) %>% .$positive_prediction)
  tn = (results_df %>% filter(response == FALSE) %>% .$n) - (results_df %>% filter(response == FALSE) %>% .$positive_prediction)

  contingency_table = matrix(c(tp,fp,fn,tn), nrow = 2,dimnames = list(c("geneset", "background"), c("top-predicted", "no-top-predicted")))
  summary = fisher.test(contingency_table, alternative = "greater")
  if(p_value_output == TRUE){
    return(summary$p.value)
  } else {
    return(summary)
  }
}

#' @title Run ligand activity analysis with bootstrap
#' @description \code{bootstrap_ligand_activity_analysis} Randomly sample a gene set from all expressed genes in the receiver cell type, then perform ligand activity analysis on this gene set. This 'null gene set' has equal length to the gene set of interest.
#' @usage bootstrap_ligand_activity_analysis(expressed_genes_receiver, geneset_oi, background_expressed_genes, ligand_target_matrix, potential_ligands, n_iter = 10)
#' @param expressed_genes_receiver Genes expressed in the receiver cell type
#' @inheritParams predict_ligand_activities
#' @param n_iter Number of iterations to perform (Default: 10)
#' @return List of n_iter elements, each element containing the output of predict_ligand_activities for a random gene set
#' @examples
#' \dontrun{
#' permutations <- bootstrap_ligand_activity_analysis(expressed_genes_receiver, geneset_oi, background_expressed_genes,
#'                            ligand_target_matrix, potential_ligands, n_iter = 10)
#' }
#' @export
bootstrap_ligand_activity_analysis <- function(expressed_genes_receiver, geneset_oi, background_expressed_genes,
                            ligand_target_matrix, potential_ligands, n_iter = 10){
  lapply(1:n_iter, function (i){
    random_geneset <- sample(expressed_genes_receiver, size = length(geneset_oi))
    predict_ligand_activities(geneset = random_geneset, background_expressed_genes = background_expressed_genes,
                             ligand_target_matrix = ligand_target_matrix, potential_ligands = potential_ligands)
  })

}

#' @title Calculate ligand p-values from the bootstrapped ligand activity analysis
#' @description \code{calculate_p_value_bootstrap} Calculate the p-value for each ligand from the bootstrapped ligand activity analysis
#' @usage calculate_p_value_bootstrap(bootstrap_results, ligand_activities, metric = "aupr_corrected")
#' @param bootstrap_results Output of \code{\link{bootstrap_ligand_activity_analysis}}
#' @param ligand_activities Output of \code{\link{predict_ligand_activities}}
#' @param metric Metric to use (Default: "aupr_corrected")
#' @return Data frame with the ligand name, the number of times the bootstrapped value had a higher score than the observed (\code{total}), and the p-value for each ligand, calculated as \code{total/length(bootstrap_results)}
#' @examples
#' \dontrun{
#' permutations <- bootstrap_ligand_activity_analysis(expressed_genes_receiver, geneset_oi, background_expressed_genes,
#'                            ligand_target_matrix, potential_ligands, n_iter = 10)
#' p_values <- calculate_p_value_bootstrap(permutations, ligand_activities, metric = "aupr_corrected")
#' }
#' @export
calculate_p_value_bootstrap <- function(bootstrap_results, ligand_activities, metric = "aupr_corrected"){
  n_iter <- length(bootstrap_results)
  bootstrap_results %>% bind_rows(.id = "round") %>% group_by(test_ligand) %>%
    select(round, test_ligand, all_of(metric)) %>% arrange(test_ligand) %>% rename(null_metric = metric) %>%
    # Merge with observed values
    inner_join(ligand_activities %>% select(test_ligand, all_of(metric)) %>% rename(observed_metric = metric), by = "test_ligand") %>%
    # Calculate fraction of permutations with higher AUPR
    mutate(null_is_larger = null_metric > observed_metric) %>%
    summarise(total = sum(null_is_larger)) %>%
    mutate(pval = total/n_iter)

}


#' @title Cut off outer quantiles and rescale to a [0, 1] range
#'
#' @description \code{scale_quantile} Cut off outer quantiles and rescale to a [0, 1] range
#'
#' @usage
#' scale_quantile(x, outlier_cutoff = .05)
#'
#' @param x A numeric vector, matrix or data frame.
#' @param outlier_cutoff The quantile cutoff for outliers (default 0.05).
#'
#' @return The centered, scaled matrix or vector. The numeric centering and scalings used are returned as attributes.
#'
#' @examples
#' \dontrun{
#' ## Generate a matrix from a normal distribution
#' ## with a large standard deviation, centered at c(5, 5)
#' x <- matrix(rnorm(200*2, sd = 10, mean = 5), ncol = 2)
#'
#' ## Scale the dataset between [0,1]
#' x_scaled <- scale_quantile(x)
#'
#' ## Show ranges of each column
#' apply(x_scaled, 2, range)
#' }
#' @export
scale_quantile <- function(x, outlier_cutoff = .05) {
  # same function as scale_quantile from dynutils (copied here for use in vignette to avoid having dynutils as dependency)
  # credits to the amazing (w/z)outer and r(obrecht)cannood(t) from dynverse (https://github.com/dynverse)!
  if (is.null(dim(x))) {
    sc <- scale_quantile(matrix(x, ncol = 1), outlier_cutoff = outlier_cutoff)
    out <- sc[,1]
    names(out) <- names(x)
    attr(out, "addend") <- attr(sc, "addend")
    attr(out, "multiplier") <- attr(sc, "multiplier")
    out
  } else {
    quants <- apply(x, 2, stats::quantile, c(outlier_cutoff, 1 - outlier_cutoff), na.rm = TRUE)

    addend <- -quants[1,]
    divisor <- apply(quants, 2, diff)
    divisor[divisor == 0] <- 1

    apply_quantile_scale(x, addend, 1 / divisor)
  }
}
#' @title Prepare single-cell expression data to perform ligand activity analysis
#'
#' @description \code{convert_single_cell_expression_to_settings} Prepare single-cell expression data to perform ligand activity analysis
#'
#' @usage
#' convert_single_cell_expression_to_settings(cell_id, expression_matrix, setting_name, setting_from, regression = FALSE)
#'
#' @param cell_id Identity of the cell of interest
#' @param setting_name Name of the dataset
#' @param expression_matrix Gene expression matrix of single-cells
#' @param setting_from Character vector giving the gene symbols of the potentially active ligands you want to define ligand activities for.
#' @param regression Perform regression-based ligand activity analysis (TRUE) or classification-based ligand activity analysis (FALSE) by considering the genes expressed higher than the 0.975 quantiles as genes of interest. Default: FALSE.
#'
#' @return A list with slots $name, $from and $response respectively containing the setting name, potentially active ligands and the response to predict (whether genes belong to gene set of interest; i.e. most strongly expressed genes in a cell)
#'
#' @examples
#' \dontrun{
#' weighted_networks = construct_weighted_networks(lr_network, sig_network, gr_network,source_weights_df)
#' ligands = list("TNF","BMP2","IL4")
#' ligand_target_matrix = construct_ligand_target_matrix(weighted_networks, ligands, ltf_cutoff = 0, algorithm = "PPR", damping_factor = 0.5, secondary_targets = FALSE)
#' potential_ligands = c("TNF","BMP2","IL4")
#' genes = c("SOCS2","SOCS3","IRF1","ICAM1","ID1","ID2","ID3")
#' cell_ids = c("cell1","cell2")
#' expression_scaled = matrix(rnorm(length(genes)*2, sd = 0.5, mean = 0.5), nrow = 2)
#' rownames(expression_scaled) = cell_ids
#' colnames(expression_scaled) = genes
#' settings = convert_single_cell_expression_to_settings(cell_id = cell_ids[1], expression_matrix = expression_scaled, setting_name = "test", setting_from = potential_ligands)
#' }
#'
#' @export
#'
convert_single_cell_expression_to_settings = function(cell_id, expression_matrix, setting_name, setting_from, regression = FALSE){
  # input check
  requireNamespace("dplyr")

  if (regression == TRUE){
    response = expression_matrix[cell_id,]
  } else {
    response_continuous = expression_matrix[cell_id,]
    response = response_continuous >= quantile(response_continuous,0.975)
  }
  return(list(name = paste0(setting_name,"_",cell_id), from = setting_from, response = response))
}
#' @title Single-cell ligand activity prediction
#'
#' @description \code{predict_single_cell_ligand_activities} For every individual cell of interest, predict activities of ligands in regulating expression of genes that are stronger expressed in that cell compared to other cells (0.975 quantile). Ligand activities are defined as how well they predict the observed transcriptional response (i.e. gene set) according to the NicheNet model.
#'
#' @usage
#' predict_single_cell_ligand_activities(cell_ids, expression_scaled,ligand_target_matrix, potential_ligands, single = TRUE,...)
#'
#' @param cell_ids Identities of cells for which the ligand activities should be calculated.
#' @param expression_scaled Scaled expression matrix of single-cells (scaled such that high values indicate that a gene is stronger expressed in that cell compared to others)
#' @param ligand_target_matrix The NicheNet ligand-target matrix denoting regulatory potential scores between ligands and targets (ligands in columns).
#' @param potential_ligands Character vector giving the gene symbols of the potentially active ligands you want to define ligand activities for.
#' @param single TRUE if you want to calculate ligand activity scores by considering every ligand individually (recommended). FALSE if you want to calculate ligand activity scores as variable importances of a multi-ligand classification model.
#' @param ... Additional parameters for get_multi_ligand_importances if single = FALSE.
#'
#' @return A tibble giving several ligand activity scores for single cells. Following columns in the tibble: $setting, $test_ligand, $auroc, $aupr and $pearson.
#'
#' @examples
#' \dontrun{
#' weighted_networks = construct_weighted_networks(lr_network, sig_network, gr_network,source_weights_df)
#' ligands = list("TNF","BMP2","IL4")
#' ligand_target_matrix = construct_ligand_target_matrix(weighted_networks, ligands, ltf_cutoff = 0, algorithm = "PPR", damping_factor = 0.5, secondary_targets = FALSE)
#' potential_ligands = c("TNF","BMP2","IL4")
#' genes = c("SOCS2","SOCS3","IRF1","ICAM1","ID1","ID2","ID3")
#' cell_ids = c("cell1","cell2")
#' expression_scaled = matrix(rnorm(length(genes)*2, sd = 0.5, mean = 0.5), nrow = 2)
#' rownames(expression_scaled) = cell_ids
#' colnames(expression_scaled) = genes
#' ligand_activities = predict_single_cell_ligand_activities(cell_ids = cell_ids, expression_scaled = expression_scaled, ligand_target_matrix = ligand_target_matrix, potential_ligands = potential_ligands)
#' }
#'
#' @export
#'
predict_single_cell_ligand_activities = function(cell_ids, expression_scaled,ligand_target_matrix, potential_ligands, single = TRUE,...){
  settings_single_cell_ligand_pred = cell_ids %>% lapply(convert_single_cell_expression_to_settings, expression_scaled, "", potential_ligands)
  if (single == TRUE){
    settings_ligand_prediction = settings_single_cell_ligand_pred %>% convert_settings_ligand_prediction(all_ligands = potential_ligands, validation = FALSE, single = TRUE)

    ligand_importances = settings_ligand_prediction %>% lapply(get_single_ligand_importances,ligand_target_matrix = ligand_target_matrix, known = FALSE) %>% bind_rows() %>% mutate(setting = gsub("^_","",setting))

  } else {
    settings_ligand_prediction = settings_single_cell_ligand_pred %>% convert_settings_ligand_prediction(all_ligands = potential_ligands, validation = FALSE, single = FALSE)

    ligand_importances = settings_ligand_prediction %>% lapply(get_multi_ligand_importances,ligand_target_matrix = ligand_target_matrix, known = FALSE, ...) %>% bind_rows() %>% mutate(setting = gsub("^_","",setting))

  }
  return(ligand_importances %>% select(setting,test_ligand,auroc,aupr,pearson))
}
#' @title Normalize single-cell ligand activities
#'
#' @description \code{normalize_single_cell_ligand_activities} Normalize single-cell ligand activities to make ligand activities over different cells comparable.
#' @usage
#' normalize_single_cell_ligand_activities(ligand_activities)
#'
#' @param ligand_activities Output from the function `predict_single_cell_ligand_activities`.
#'
#' @return A tibble giving the normalized ligand activity scores for single cells. Following columns in the tibble: $cell, $ligand, $pearson, which is the normalized ligand activity value.
#'
#' @examples
#' \dontrun{
#' weighted_networks = construct_weighted_networks(lr_network, sig_network, gr_network,source_weights_df)
#' ligands = list("TNF","BMP2","IL4")
#' ligand_target_matrix = construct_ligand_target_matrix(weighted_networks, ligands, ltf_cutoff = 0, algorithm = "PPR", damping_factor = 0.5, secondary_targets = FALSE)
#' potential_ligands = c("TNF","BMP2","IL4")
#' genes = c("SOCS2","SOCS3","IRF1","ICAM1","ID1","ID2","ID3")
#' cell_ids = c("cell1","cell2")
#' expression_scaled = matrix(rnorm(length(genes)*2, sd = 0.5, mean = 0.5), nrow = 2)
#' rownames(expression_scaled) = cell_ids
#' colnames(expression_scaled) = genes
#' ligand_activities = predict_single_cell_ligand_activities(cell_ids = cell_ids, expression_scaled = expression_scaled, ligand_target_matrix = ligand_target_matrix, potential_ligands = potential_ligands)
#' normalized_ligand_activities = normalize_single_cell_ligand_activities(ligand_activities)
#' }
#'
#' @export
#'
normalize_single_cell_ligand_activities = function(ligand_activities){
  single_ligand_activities_aupr_norm = ligand_activities %>%
    group_by(setting) %>%
    mutate(aupr = nichenetr::scaling_modified_zscore(aupr)) %>%
    ungroup() %>%
    rename(cell = setting, ligand = test_ligand) %>%
    distinct(cell,ligand,aupr)

  single_ligand_activities_aupr_norm_df = single_ligand_activities_aupr_norm %>%
    spread(cell, aupr,fill = min(.$aupr))

  single_ligand_activities_aupr_norm_matrix = single_ligand_activities_aupr_norm_df  %>%
    select(-ligand) %>%
    t() %>%
    magrittr::set_colnames(single_ligand_activities_aupr_norm_df$ligand)

  single_ligand_activities_aupr_norm_df = single_ligand_activities_aupr_norm_matrix %>%
    data.frame() %>%
    rownames_to_column("cell") %>%
    as_tibble()
}
#' @title Perform a correlation and regression analysis between cells' ligand activities and property scores of interest
#'
#' @description \code{single_ligand_activity_score_regression} Performs a correlation and regression analysis between cells' ligand activities and property scores of interest.
#' @usage
#' single_ligand_activity_score_regression(ligand_activities, scores_tbl)
#'
#' @param ligand_activities Output from the function `normalize_single_cell_ligand_activities`.
#' @param scores_tbl a tibble containing scores for every cell (columns: $cell and $score). The score should correspond to the property of interest
#'
#' @return A tibble giving for every ligand, the correlation/regression coefficients giving information about the relation between its activity and the property of interest.
#'
#' @examples
#' \dontrun{
#' weighted_networks = construct_weighted_networks(lr_network, sig_network, gr_network,source_weights_df)
#' ligands = list("TNF","BMP2","IL4")
#' ligand_target_matrix = construct_ligand_target_matrix(weighted_networks, ligands, ltf_cutoff = 0, algorithm = "PPR", damping_factor = 0.5, secondary_targets = FALSE)
#' potential_ligands = c("TNF","BMP2","IL4")
#' genes = c("SOCS2","SOCS3","IRF1","ICAM1","ID1","ID2","ID3")
#' cell_ids = c("cell1","cell2")
#' expression_scaled = matrix(rnorm(length(genes)*2, sd = 0.5, mean = 0.5), nrow = 2)
#' rownames(expression_scaled) = cell_ids
#' colnames(expression_scaled) = genes
#' ligand_activities = predict_single_cell_ligand_activities(cell_ids = cell_ids, expression_scaled = expression_scaled, ligand_target_matrix = ligand_target_matrix, potential_ligands = potential_ligands)
#' normalized_ligand_activities = normalize_single_cell_ligand_activities(ligand_activities)
#' cell_scores_tbl = tibble(cell = cell_ids, score = c(1,4))
#' regression_analysis_output = single_ligand_activity_score_regression(normalized_ligand_activities,cell_scores_tbl)
#' }
#'
#' @export
#'
single_ligand_activity_score_regression = function(ligand_activities, scores_tbl){
  combined = inner_join(scores_tbl,ligand_activities)
  output = lapply(combined %>% select(-cell, -score), function(activity_prediction, combined){
    geneset_score = combined$score
    metrics = regression_evaluation(activity_prediction,geneset_score)
  }, combined)
  ligands = names(output)
  output_df = output %>% bind_rows() %>% mutate(ligand = ligands)
  return(output_df)
}
#' @title Assess how well cells' ligand activities predict a binary property of interest of cells.
#'
#' @description \code{single_ligand_activity_score_classification} Evaluates classification performances: it assesses how well cells' ligand activities can predict a binary property of interest.
#' @usage
#' single_ligand_activity_score_classification(ligand_activities, scores_tbl)
#'
#' @param ligand_activities Output from the function `normalize_single_cell_ligand_activities`.
#' @param scores_tbl a tibble indicating for every cell whether the property of interests holds TRUE or FALSE (columns: $cell: character vector with cell ids and $score: logical vector according to property of interest).
#'
#' @return A tibble giving for every ligand, the classification performance metrics giving information about the relation between its activity and the property of interest.
#'
#' @examples
#' \dontrun{
#' weighted_networks = construct_weighted_networks(lr_network, sig_network, gr_network,source_weights_df)
#' ligands = list("TNF","BMP2","IL4")
#' ligand_target_matrix = construct_ligand_target_matrix(weighted_networks, ligands, ltf_cutoff = 0, algorithm = "PPR", damping_factor = 0.5, secondary_targets = FALSE)
#' potential_ligands = c("TNF","BMP2","IL4")
#' genes = c("SOCS2","SOCS3","IRF1","ICAM1","ID1","ID2","ID3")
#' cell_ids = c("cell1","cell2")
#' expression_scaled = matrix(rnorm(length(genes)*2, sd = 0.5, mean = 0.5), nrow = 2)
#' rownames(expression_scaled) = cell_ids
#' colnames(expression_scaled) = genes
#' ligand_activities = predict_single_cell_ligand_activities(cell_ids = cell_ids, expression_scaled = expression_scaled, ligand_target_matrix = ligand_target_matrix, potential_ligands = potential_ligands)
#' normalized_ligand_activities = normalize_single_cell_ligand_activities(ligand_activities)
#' cell_scores_tbl = tibble(cell = cell_ids, score = c(TRUE,FALSE))
#' classification_analysis_output = single_ligand_activity_score_classification(normalized_ligand_activities,cell_scores_tbl)
#' }
#'
#' @export
#'
single_ligand_activity_score_classification = function(ligand_activities, scores_tbl){
  combined = inner_join(scores_tbl, ligand_activities)
  output = lapply(combined %>% select(-cell, -score), function(activity_prediction,
                                                               combined) {
    geneset_score = combined$score

    metrics = classification_evaluation_continuous_pred(activity_prediction,
                                                        geneset_score, iregulon = F)
  }, combined)


  ligands = names(output)
  output_df = output %>% bind_rows() %>% mutate(ligand = ligands)
  return(output_df)
}
single_ligand_activity_score_regression = function(ligand_activities, scores_tbl){
  combined = inner_join(scores_tbl,ligand_activities)
  output = lapply(combined %>% select(-cell, -score), function(activity_prediction, combined){
    geneset_score = combined$score
    metrics = regression_evaluation(activity_prediction,geneset_score)
  }, combined)
  ligands = names(output)
  output_df = output %>% bind_rows() %>% mutate(ligand = ligands)
  return(output_df)
}
#' @title Perform NicheNet analysis on Seurat object: explain DE between conditions
#'
#' @description \code{nichenet_seuratobj_aggregate} Perform NicheNet analysis on Seurat object: explain differential expression (DE) in a receiver celltype between two different conditions by ligands expressed by sender cells
#' @usage
#' nichenet_seuratobj_aggregate(receiver, seurat_obj, condition_colname, condition_oi, condition_reference, sender = "all",ligand_target_matrix,lr_network,weighted_networks,expression_pct = 0.10, lfc_cutoff = 0.25, geneset = "DE", filter_top_ligands = TRUE, top_n_ligands = 30,top_n_targets = 200, cutoff_visualization = 0.33,verbose = TRUE, assay_oi = NULL)
#'
#' @param receiver Name of cluster identity/identities of cells that are presumably affected by intercellular communication with other cells
#' @param seurat_obj Single-cell expression dataset as Seurat object https://satijalab.org/seurat/.
#' @param condition_colname Name of the column in the meta data dataframe that indicates which condition/sample cells were coming from.
#' @param condition_oi Condition of interest in which receiver cells were presumably affected by other cells. Should be a name present in the `condition_colname` column of the metadata.
#' @param condition_reference The second condition (e.g. reference or steady-state condition). Should be a name present in the `condition_colname` column of the metadata.
#' @param sender Determine the potential sender cells. Name of cluster identity/identities of cells that presumably affect expression in the receiver cell type. In case you want to look at all possible sender cell types in the data, you can  give this argument the value "all". "all" indicates thus that all cell types in the dataset will be considered as possible sender cells. As final option, you could give this argument the value "undefined"."undefined" won't look at ligands expressed by sender cells, but at all ligands for which a corresponding receptor is expressed. This could be useful if the presumably active sender cell is not profiled. Default: "all".
#' @param expression_pct To determine ligands and receptors expressed by sender and receiver cells, we consider genes expressed if they are expressed in at least a specific fraction of cells of a cluster. This number indicates this fraction. Default: 0.10
#' @param lfc_cutoff Cutoff on log fold change in the wilcoxon differential expression test. Default: 0.25.
#' @param geneset Indicate whether to consider all DE genes between condition 1 and 2 ("DE"), or only genes upregulated in condition 1 ("up"), or only genes downregulad in condition 1 ("down").
#' @param filter_top_ligands Indicate whether output tables for ligand-target and ligand-receptor networks should be done for a filtered set of top ligands (TRUE) or for all ligands (FALSE). Default: TRUE.
#' @param top_n_ligands Indicate how many ligands should be extracted as top-ligands after ligand activity analysis. Only for these ligands, target genes and receptors will be returned. Default: 30.
#' @param top_n_targets To predict active, affected targets of the prioritized ligands, consider only DE genes if they also belong to the a priori top n ("top_n_targets") targets of a ligand. Default = 200.
#' @param cutoff_visualization Because almost no ligand-target scores have a regulatory potential score of 0, we clarify the heatmap visualization by giving the links with the lowest scores a score of 0. The cutoff_visualization paramter indicates this fraction of links that are given a score of zero. Default = 0.33.
#' @param ligand_target_matrix The NicheNet ligand-target matrix of the organism of interest denoting regulatory potential scores between ligands and targets (ligands in columns).
#' @param lr_network The ligand-receptor network (columns that should be present: $from, $to) of the organism of interest.
#' @param weighted_networks The NicheNet weighted networks of the organism of interest denoting interactions and their weights/confidences in the ligand-signaling and gene regulatory network.
#' @param verbose Print out the current analysis stage. Default: TRUE.
#' @inheritParams get_expressed_genes
#'
#' @return A list with the following elements:
#' $ligand_activities: data frame with output ligand activity analysis;
#' $top_ligands: top_n ligands based on ligand activity;
#' $top_targets: active, affected target genes of these ligands;
#' $top_receptors: receptors of these ligands;
#' $ligand_target_matrix: matrix indicating regulatory potential scores between active ligands and their predicted targets;
#' $ligand_target_heatmap: heatmap of ligand-target regulatory potential;
#' $ligand_target_df: data frame showing regulatory potential scores of predicted active ligand-target network;
#' $ligand_activity_target_heatmap: heatmap showing both ligand activity scores and target genes of these top ligands;
#' $ligand_expression_dotplot: expression dotplot of the top ligands;
#' $ligand_differential_expression_heatmap = differential expression heatmap of the top ligands;
#' $ligand_receptor_matrix: matrix of ligand-receptor interactions;
#' $ligand_receptor_heatmap: heatmap showing ligand-receptor interactions;
#' $ligand_receptor_df: data frame of ligand-receptor interactions;
#' $geneset_oi: a vector containing the set of genes used as input for the ligand activity analysis;
#' $background_expressed_genes: the background of genes to which the geneset will be compared in the ligand activity analysis.
#'
#' @import Seurat
#' @import dplyr
#' @importFrom magrittr set_rownames set_colnames
#'
#' @examples
#' \dontrun{
#' seuratObj = readRDS(url("https://zenodo.org/record/3531889/files/seuratObj_test.rds"))
#' lr_network = readRDS(url("https://zenodo.org/record/7074291/files/lr_network_mouse_21122021.rds"))
#' ligand_target_matrix = readRDS(url("https://zenodo.org/record/7074291/files/ligand_target_matrix_nsga2r_final_mouse.rds"))
#' weighted_networks = readRDS(url("https://zenodo.org/record/7074291/files/weighted_networks_nsga2r_final_mouse.rds"))
#' nichenet_seuratobj_aggregate(receiver = "CD8 T", seurat_obj = seuratObj, condition_colname = "aggregate", condition_oi = "LCMV", condition_reference = "SS", sender = "Mono", ligand_target_matrix = ligand_target_matrix, lr_network = lr_network, weighted_networks = weighted_networks)
#' }
#'
#' @export
#'
nichenet_seuratobj_aggregate = function(receiver, seurat_obj, condition_colname, condition_oi, condition_reference, sender = "all",ligand_target_matrix,lr_network,weighted_networks,
                                        expression_pct = 0.10, lfc_cutoff = 0.25, geneset = "DE", filter_top_ligands = TRUE ,top_n_ligands = 30,
                                        top_n_targets = 200, cutoff_visualization = 0.33,
                                        verbose = TRUE, assay_oi = NULL)
{
  requireNamespace("Seurat")
  requireNamespace("dplyr")

  # input check
  if(! "RNA" %in% names(seurat_obj@assays)){
    if ("Spatial" %in% names(seurat_obj@assays)){
      warning("You are going to apply NicheNet on a spatial seurat object. Be sure it's ok to use NicheNet the way you are planning to do it. So this means: you should have changes in gene expression in receiver cells caused by cell-cell interactions. Note that in the case of spatial transcriptomics, you are not dealing with single cells but with 'spots' containing multiple cells of the same of different cell types.")

      if (class(seurat_obj@assays$Spatial@data) != "matrix" & class(seurat_obj@assays$Spatial@data) != "dgCMatrix") {
        warning("Spatial Seurat object should contain a matrix of normalized expression data. Check 'seurat_obj@assays$Spatial@data' for default or 'seurat_obj@assays$SCT@data' for when the single-cell transform pipeline was applied")
      }
      if (sum(dim(seurat_obj@assays$Spatial@data)) == 0) {
        stop("Seurat object should contain normalized expression data (numeric matrix). Check 'seurat_obj@assays$Spatial@data'")
      }
    }} else {
      if (class(seurat_obj@assays$RNA@data) != "matrix" &
          class(seurat_obj@assays$RNA@data) != "dgCMatrix") {
        warning("Seurat object should contain a matrix of normalized expression data. Check 'seurat_obj@assays$RNA@data' for default or 'seurat_obj@assays$integrated@data' for integrated data or seurat_obj@assays$SCT@data for when the single-cell transform pipeline was applied")
      }

      if ("integrated" %in% names(seurat_obj@assays)) {
        if (sum(dim(seurat_obj@assays$RNA@data)) == 0 & sum(dim(seurat_obj@assays$integrated@data)) ==
            0)
          stop("Seurat object should contain normalized expression data (numeric matrix). Check 'seurat_obj@assays$RNA@data' for default or 'seurat_obj@assays$integrated@data' for integrated data")
      }
      else if ("SCT" %in% names(seurat_obj@assays)) {
        if (sum(dim(seurat_obj@assays$RNA@data)) == 0 & sum(dim(seurat_obj@assays$SCT@data)) ==
            0) {
          stop("Seurat object should contain normalized expression data (numeric matrix). Check 'seurat_obj@assays$RNA@data' for default or 'seurat_obj@assays$SCT@data' for data corrected via SCT")
        }
      }
      else {
        if (sum(dim(seurat_obj@assays$RNA@data)) == 0) {
          stop("Seurat object should contain normalized expression data (numeric matrix). Check 'seurat_obj@assays$RNA@data'")
        }
      }
    }

  if(!condition_colname %in% colnames(seurat_obj@meta.data))
    stop("Your column indicating the conditions/samples of interest should be in the metadata dataframe")
  if(sum(condition_oi %in% c(seurat_obj[[condition_colname]] %>% unlist() %>% as.character() %>% unique())) != length(condition_oi))
    stop("condition_oi should be in the condition-indicating column")
  if(sum(condition_reference %in% c(seurat_obj[[condition_colname]] %>% unlist() %>% as.character() %>% unique())) != length(condition_reference))
    stop("condition_reference should be in the condition-indicating column")
  if(sum(receiver %in% unique(Idents(seurat_obj))) != length(receiver))
    stop("The defined receiver cell type should be an identity class of your seurat object")
  if(length(sender) == 1){
    if(sender != "all" & sender != "undefined"){
      if(sum(sender %in% unique(Idents(seurat_obj))) != length(sender)){
        stop("The sender argument should be 'all' or 'undefined' or an identity class of your seurat object")
      }
    }
  } else {
    if(sum(sender %in% unique(Idents(seurat_obj))) != length(sender)){
      stop("The sender argument should be 'all' or 'undefined' or an identity class of your seurat object")
    }
  }
  if(geneset != "DE" & geneset != "up" & geneset != "down")
    stop("geneset should be 'DE', 'up' or 'down'")
  if("integrated" %in% names(seurat_obj@assays)){
    warning("Seurat object is result from the Seurat integration workflow. Make sure that the way of defining expressed and differentially expressed genes in this wrapper is appropriate for your integrated data.")
  }
  # Read in and process NicheNet networks, define ligands and receptors
  if (verbose == TRUE){print("Read in and process NicheNet's networks")}
  weighted_networks_lr = weighted_networks$lr_sig %>% inner_join(lr_network %>% distinct(from,to), by = c("from","to"))

  ligands = lr_network %>% pull(from) %>% unique()
  receptors = lr_network %>% pull(to) %>% unique()
  if (verbose == TRUE){print("Define expressed ligands and receptors in receiver and sender cells")}

  # step1 nichenet analysis: get expressed genes in sender and receiver cells

  ## receiver
  list_expressed_genes_receiver = receiver %>% unique() %>% lapply(get_expressed_genes, seurat_obj, expression_pct, assay_oi)
  names(list_expressed_genes_receiver) = receiver %>% unique()
  expressed_genes_receiver = list_expressed_genes_receiver %>% unlist() %>% unique()

  ## sender
  if (length(sender) == 1){
    if (sender == "all"){
      sender_celltypes = Idents(seurat_obj) %>% levels()
      list_expressed_genes_sender = sender_celltypes %>% lapply(get_expressed_genes, seurat_obj, expression_pct, assay_oi)
      names(list_expressed_genes_sender) = sender_celltypes
      expressed_genes_sender = list_expressed_genes_sender %>% unlist() %>% unique()

    } else if (sender == "undefined") {
      if("integrated" %in% names(seurat_obj@assays)){
        expressed_genes_sender = union(seurat_obj@assays$integrated@data %>% rownames(),rownames(ligand_target_matrix)) %>% union(colnames(ligand_target_matrix))
      } else {
        expressed_genes_sender = union(seurat_obj@assays$RNA@data %>% rownames(),rownames(ligand_target_matrix)) %>% union(colnames(ligand_target_matrix))
        }
    } else if (sender != "all" & sender != "undefined") {
      sender_celltypes = sender
      list_expressed_genes_sender = sender_celltypes %>% unique() %>% lapply(get_expressed_genes, seurat_obj, expression_pct, assay_oi)
      names(list_expressed_genes_sender) = sender_celltypes %>% unique()
      expressed_genes_sender = list_expressed_genes_sender %>% unlist() %>% unique()
    }
  } else {
    sender_celltypes = sender
    list_expressed_genes_sender = sender_celltypes %>% unique() %>% lapply(get_expressed_genes, seurat_obj, expression_pct, assay_oi)
    names(list_expressed_genes_sender) = sender_celltypes %>% unique()
    expressed_genes_sender = list_expressed_genes_sender %>% unlist() %>% unique()
  }

  # step2 nichenet analysis: define background and gene list of interest: here differential expression between two conditions of cell type of interest
  if (verbose == TRUE){print("Perform DE analysis in receiver cell")}

  seurat_obj_receiver= subset(seurat_obj, idents = receiver)
  seurat_obj_receiver = SetIdent(seurat_obj_receiver, value = seurat_obj_receiver[[condition_colname, drop=TRUE]])
  DE_table_receiver = FindMarkers(object = seurat_obj_receiver, ident.1 = condition_oi, ident.2 = condition_reference, min.pct = expression_pct) %>% rownames_to_column("gene")

  SeuratV4 = c("avg_log2FC") %in% colnames(DE_table_receiver)

  if(SeuratV4 == TRUE){
    if (geneset == "DE"){
      geneset_oi = DE_table_receiver %>% filter(p_val_adj <= 0.05 & abs(avg_log2FC) >= lfc_cutoff) %>% pull(gene)
    } else if (geneset == "up") {
      geneset_oi = DE_table_receiver %>% filter(p_val_adj <= 0.05 & avg_log2FC >= lfc_cutoff) %>% pull(gene)
    } else if (geneset == "down") {
      geneset_oi = DE_table_receiver %>% filter(p_val_adj <= 0.05 & avg_log2FC <= lfc_cutoff) %>% pull(gene)
    }
  } else {
    if (geneset == "DE"){
      geneset_oi = DE_table_receiver %>% filter(p_val_adj <= 0.05 & abs(avg_logFC) >= lfc_cutoff) %>% pull(gene)
    } else if (geneset == "up") {
      geneset_oi = DE_table_receiver %>% filter(p_val_adj <= 0.05 & avg_logFC >= lfc_cutoff) %>% pull(gene)
    } else if (geneset == "down") {
      geneset_oi = DE_table_receiver %>% filter(p_val_adj <= 0.05 & avg_logFC <= lfc_cutoff) %>% pull(gene)
    }
  }


  geneset_oi = geneset_oi %>% .[. %in% rownames(ligand_target_matrix)]
  if (length(geneset_oi) == 0){
    stop("No genes were differentially expressed")
  }
  background_expressed_genes = expressed_genes_receiver %>% .[. %in% rownames(ligand_target_matrix)]

  # step3 nichenet analysis: define potential ligands
  expressed_ligands = intersect(ligands,expressed_genes_sender)
  expressed_receptors = intersect(receptors,expressed_genes_receiver)
  if (length(expressed_ligands) == 0){
    stop("No ligands expressed in sender cell")
  }
  if (length(expressed_receptors) == 0){
    stop("No receptors expressed in receiver cell")
  }
  potential_ligands = lr_network %>% filter(from %in% expressed_ligands & to %in% expressed_receptors) %>% pull(from) %>% unique()
  if (length(potential_ligands) == 0){
    stop("No potentially active ligands")
  }


  if (verbose == TRUE){print("Perform NicheNet ligand activity analysis")}

  # step4 perform NicheNet's ligand activity analysis
  ligand_activities = predict_ligand_activities(geneset = geneset_oi, background_expressed_genes = background_expressed_genes, ligand_target_matrix = ligand_target_matrix, potential_ligands = potential_ligands)
  ligand_activities = ligand_activities %>%
    arrange(-aupr_corrected) %>%
    mutate(rank = rank(desc(aupr_corrected)))

  if(filter_top_ligands == TRUE){
    best_upstream_ligands = ligand_activities %>% top_n(top_n_ligands, aupr_corrected) %>% arrange(-aupr_corrected) %>% pull(test_ligand) %>% unique()
  } else {
    best_upstream_ligands = ligand_activities %>% arrange(-aupr_corrected) %>% pull(test_ligand) %>% unique()
  }

  if (verbose == TRUE){print("Infer active target genes of the prioritized ligands")}

  # step5 infer target genes of the top-ranked ligands
  active_ligand_target_links_df = best_upstream_ligands %>% lapply(get_weighted_ligand_target_links,geneset = geneset_oi, ligand_target_matrix = ligand_target_matrix, n = top_n_targets) %>% bind_rows() %>% drop_na()
  if(nrow(active_ligand_target_links_df) > 0){
    active_ligand_target_links = prepare_ligand_target_visualization(ligand_target_df = active_ligand_target_links_df, ligand_target_matrix = ligand_target_matrix, cutoff = cutoff_visualization)
    order_ligands = intersect(best_upstream_ligands, colnames(active_ligand_target_links)) %>% rev() %>% make.names()
    order_targets = active_ligand_target_links_df$target %>% unique() %>% intersect(rownames(active_ligand_target_links)) %>% make.names()
    rownames(active_ligand_target_links) = rownames(active_ligand_target_links) %>% make.names()
    colnames(active_ligand_target_links) = colnames(active_ligand_target_links) %>% make.names()

    order_targets = order_targets %>% intersect(rownames(active_ligand_target_links))
    order_ligands = order_ligands %>% intersect(colnames(active_ligand_target_links))

    vis_ligand_target = active_ligand_target_links[order_targets,order_ligands,drop=FALSE] %>% t()
    p_ligand_target_network = vis_ligand_target %>% make_heatmap_ggplot("Prioritized ligands","Predicted target genes", color = "purple",legend_position = "top", x_axis_position = "top",legend_title = "Regulatory potential")  + theme(axis.text.x = element_text(face = "italic")) #+ scale_fill_gradient2(low = "whitesmoke",  high = "purple", breaks = c(0,0.006,0.012))
  } else {
    vis_ligand_target = NULL
    p_ligand_target_network = NULL
    print("no highly likely active targets found for top ligands")
  }
  # combined heatmap: overlay ligand activities
  ligand_aupr_matrix = ligand_activities %>% select(aupr_corrected) %>% as.matrix() %>% magrittr::set_rownames(ligand_activities$test_ligand)

  rownames(ligand_aupr_matrix) = rownames(ligand_aupr_matrix) %>% make.names()
  colnames(ligand_aupr_matrix) = colnames(ligand_aupr_matrix) %>% make.names()

  vis_ligand_aupr = ligand_aupr_matrix[order_ligands, ] %>% as.matrix(ncol = 1) %>% magrittr::set_colnames("AUPR")
  p_ligand_aupr = vis_ligand_aupr %>% make_heatmap_ggplot("Prioritized ligands","Ligand activity", color = "darkorange",legend_position = "top", x_axis_position = "top", legend_title = "AUPR\n(target gene prediction ability)") + theme(legend.text = element_text(size = 9))
  p_ligand_aupr

  figures_without_legend = cowplot::plot_grid(
    p_ligand_aupr + theme(legend.position = "none", axis.ticks = element_blank()) + theme(axis.title.x = element_text()),
    p_ligand_target_network + theme(legend.position = "none", axis.ticks = element_blank()) + ylab(""),
    align = "hv",
    nrow = 1,
    rel_widths = c(ncol(vis_ligand_aupr)+10, ncol(vis_ligand_target)))
  legends = cowplot::plot_grid(
    ggpubr::as_ggplot(ggpubr::get_legend(p_ligand_aupr)),
    ggpubr::as_ggplot(ggpubr::get_legend(p_ligand_target_network)),
    nrow = 1,
    align = "h")

  combined_plot = cowplot::plot_grid(figures_without_legend,
                                     legends,
                                     rel_heights = c(10,2), nrow = 2, align = "hv")

  # ligand-receptor plot
  # get the ligand-receptor network of the top-ranked ligands
  if (verbose == TRUE){print("Infer receptors of the prioritized ligands")}

  lr_network_top = lr_network %>% filter(from %in% best_upstream_ligands & to %in% expressed_receptors) %>% distinct(from,to)
  best_upstream_receptors = lr_network_top %>% pull(to) %>% unique()

  lr_network_top_df_large = weighted_networks_lr %>% filter(from %in% best_upstream_ligands & to %in% best_upstream_receptors)

  lr_network_top_df = lr_network_top_df_large %>% spread("from","weight",fill = 0)
  lr_network_top_matrix = lr_network_top_df %>% select(-to) %>% as.matrix() %>% magrittr::set_rownames(lr_network_top_df$to)

  if (nrow(lr_network_top_matrix) > 1){
    dist_receptors = dist(lr_network_top_matrix, method = "binary")
    hclust_receptors = hclust(dist_receptors, method = "ward.D2")
    order_receptors = hclust_receptors$labels[hclust_receptors$order]
  } else {
    order_receptors = rownames(lr_network_top_matrix)
  }
  if (ncol(lr_network_top_matrix) > 1) {
    dist_ligands = dist(lr_network_top_matrix %>% t(), method = "binary")
    hclust_ligands = hclust(dist_ligands, method = "ward.D2")
    order_ligands_receptor = hclust_ligands$labels[hclust_ligands$order]
  } else {
    order_ligands_receptor = colnames(lr_network_top_matrix)
  }

  order_receptors = order_receptors %>% intersect(rownames(lr_network_top_matrix))
  order_ligands_receptor = order_ligands_receptor %>% intersect(colnames(lr_network_top_matrix))

  vis_ligand_receptor_network = lr_network_top_matrix[order_receptors, order_ligands_receptor]
  dim(vis_ligand_receptor_network) = c(length(order_receptors), length(order_ligands_receptor))
  rownames(vis_ligand_receptor_network) = order_receptors %>% make.names()
  colnames(vis_ligand_receptor_network) = order_ligands_receptor %>% make.names()

  p_ligand_receptor_network = vis_ligand_receptor_network %>% t() %>% make_heatmap_ggplot("Ligands","Receptors", color = "mediumvioletred", x_axis_position = "top",legend_title = "Prior interaction potential")

  # DE analysis for each sender cell type -- of course only possible when having sender cell types
  if (length(sender) > 1){
    are_there_senders = TRUE
  }
  if(length(sender) == 1){
    if(sender != "undefined"){
      are_there_senders = TRUE
    } else {
      are_there_senders = FALSE
    }
  }

  if (are_there_senders == TRUE){
    if (verbose == TRUE){print("Perform DE analysis in sender cells")}
    seurat_obj = subset(seurat_obj, features= potential_ligands)

    DE_table_all = Idents(seurat_obj) %>% levels() %>% intersect(sender_celltypes) %>% lapply(get_lfc_celltype, seurat_obj = seurat_obj, condition_colname = condition_colname, condition_oi = condition_oi, condition_reference = condition_reference, expression_pct = expression_pct, celltype_col = NULL) %>% reduce(full_join, by = "gene") # use this if cell type labels are the identities of your Seurat object -- if not: indicate the celltype_col properly
    DE_table_all[is.na(DE_table_all)] = 0

    # Combine ligand activities with DE information
    ligand_activities_de = ligand_activities %>% select(test_ligand, pearson) %>% rename(ligand = test_ligand) %>% left_join(DE_table_all %>% rename(ligand = gene), by = "ligand")
    ligand_activities_de[is.na(ligand_activities_de)] = 0

    # make LFC heatmap
    lfc_matrix = ligand_activities_de  %>% select(-ligand, -pearson) %>% as.matrix() %>% magrittr::set_rownames(ligand_activities_de$ligand)
    rownames(lfc_matrix) = rownames(lfc_matrix) %>% make.names()

    order_ligands = order_ligands[order_ligands %in% rownames(lfc_matrix)]
    vis_ligand_lfc = lfc_matrix[order_ligands,]
    vis_ligand_lfc = vis_ligand_lfc %>% as.matrix(ncol = length(Idents(seurat_obj) %>% levels() %>% intersect(sender_celltypes)))
    colnames(vis_ligand_lfc) = vis_ligand_lfc %>% colnames() %>% make.names()

    p_ligand_lfc = vis_ligand_lfc %>% make_threecolor_heatmap_ggplot("Prioritized ligands","LFC in Sender", low_color = "midnightblue",mid_color = "white", mid = median(vis_ligand_lfc), high_color = "red",legend_position = "top", x_axis_position = "top", legend_title = "LFC") + theme(axis.text.y = element_text(face = "italic"))

    # ligand expression Seurat dotplot
    real_makenames_conversion = lr_network$from %>% unique() %>% magrittr::set_names(lr_network$from %>% unique() %>% make.names())
    order_ligands_adapted = real_makenames_conversion[order_ligands]
    names(order_ligands_adapted) = NULL

    seurat_obj_subset = seurat_obj %>% subset(idents = sender_celltypes)
    seurat_obj_subset = SetIdent(seurat_obj_subset, value = seurat_obj_subset[[condition_colname, drop=TRUE]]) %>% subset(idents = condition_oi) ## only shows cells of the condition of interest
    rotated_dotplot = DotPlot(seurat_obj %>% subset(cells = Cells(seurat_obj_subset)), features = order_ligands_adapted, cols = "RdYlBu") + coord_flip() + theme(legend.text = element_text(size = 10), legend.title = element_text(size = 12)) # flip of coordinates necessary because we want to show ligands in the rows when combining all plots
    rm(seurat_obj_subset)

    # combined plot
    figures_without_legend = cowplot::plot_grid(
      p_ligand_aupr + theme(legend.position = "none", axis.ticks = element_blank()) + theme(axis.title.x = element_text()),
      rotated_dotplot + theme(legend.position = "none", axis.ticks = element_blank(), axis.title.x = element_text(size = 12), axis.text.y = element_text(face = "italic", size = 9), axis.text.x = element_text(size = 9,  angle = 90,hjust = 0)) + ylab("Expression in Sender") + xlab("") + scale_y_discrete(position = "right"),
      p_ligand_lfc + theme(legend.position = "none", axis.ticks = element_blank()) + theme(axis.title.x = element_text()) + ylab(""),
      p_ligand_target_network + theme(legend.position = "none", axis.ticks = element_blank()) + ylab(""),
      align = "hv",
      nrow = 1,
      rel_widths = c(ncol(vis_ligand_aupr)+6, ncol(vis_ligand_lfc) + 7, ncol(vis_ligand_lfc) + 8, ncol(vis_ligand_target)))

    legends = cowplot::plot_grid(
      ggpubr::as_ggplot(ggpubr::get_legend(p_ligand_aupr)),
      ggpubr::as_ggplot(ggpubr::get_legend(rotated_dotplot)),
      ggpubr::as_ggplot(ggpubr::get_legend(p_ligand_lfc)),
      ggpubr::as_ggplot(ggpubr::get_legend(p_ligand_target_network)),
      nrow = 1,
      align = "h", rel_widths = c(1.5, 1, 1, 1))

    combined_plot = cowplot::plot_grid(figures_without_legend, legends, rel_heights = c(10,5), nrow = 2, align = "hv")
    combined_plot

  } else {
    rotated_dotplot = NULL
    p_ligand_lfc = NULL
  }

  return(list(
    ligand_activities = ligand_activities,
    top_ligands = best_upstream_ligands,
    top_targets = active_ligand_target_links_df$target %>% unique(),
    top_receptors = lr_network_top_df_large$to %>% unique(),
    ligand_target_matrix = vis_ligand_target,
    ligand_target_heatmap = p_ligand_target_network,
    ligand_target_df = active_ligand_target_links_df,
    ligand_expression_dotplot = rotated_dotplot,
    ligand_differential_expression_heatmap = p_ligand_lfc,
    ligand_activity_target_heatmap = combined_plot,
    ligand_receptor_matrix = vis_ligand_receptor_network,
    ligand_receptor_heatmap = p_ligand_receptor_network,
    ligand_receptor_df = lr_network_top_df_large %>% rename(ligand = from, receptor = to),
    geneset_oi = geneset_oi,
    background_expressed_genes = background_expressed_genes
  ))
}
#' @title Determine expressed genes of a cell type from a Seurat object single-cell RNA seq dataset or Seurat spatial transcriptomics dataset
#'
#' @description \code{get_expressed_genes} Return the genes that are expressed in a given cell cluster based on the fraction of cells in that cluster that should express the cell.
#' @usage
#' get_expressed_genes(ident, seurat_obj, pct = 0.10, assay_oi = NULL)
#'
#' @param ident Name of cluster identity/identities of cells
#' @param seurat_obj Single-cell expression dataset as Seurat object https://satijalab.org/seurat/.
#' @param pct We consider genes expressed if they are expressed in at least a specific fraction of cells of a cluster. This number indicates this fraction. Default: 0.10. Choice of this parameter is important and depends largely on the used sequencing platform. We recommend to require a lower fraction (like the default 0.10) for 10X data than for e.g. Smart-seq2 data.
#' @param assay_oi If wanted: specify yourself which assay to look for. Default this value is NULL and as a consequence the 'most advanced' assay will be used to define expressed genes.
#'
#' @return A character vector with the gene symbols of the expressed genes
#'
#' @import Seurat
#' @import dplyr
#'
#' @examples
#' \dontrun{
#' get_expressed_genes(ident = "CD8 T", seurat_obj = seuratObj, pct = 0.10)
#' }
#'
#' @export
#'
get_expressed_genes = function(ident, seurat_obj, pct = 0.1, assay_oi = NULL){
  requireNamespace("Seurat")
  requireNamespace("dplyr")

  # input check


  if (!"RNA" %in% names(seurat_obj@assays)) {
    if ("Spatial" %in% names(seurat_obj@assays)) {
      if (class(seurat_obj@assays$Spatial@data) != "matrix" &
          class(seurat_obj@assays$Spatial@data) != "dgCMatrix") {
        warning("Spatial Seurat object should contain a matrix of normalized expression data. Check 'seurat_obj@assays$Spatial@data' for default or 'seurat_obj@assays$SCT@data' for when the single-cell transform pipeline was applied")
      }
      if (sum(dim(seurat_obj@assays$Spatial@data)) == 0) {
        stop("Seurat object should contain normalized expression data (numeric matrix). Check 'seurat_obj@assays$Spatial@data'")
      }
    }
  }
  else {
    if (class(seurat_obj@assays$RNA@data) != "matrix" &
        class(seurat_obj@assays$RNA@data) != "dgCMatrix") {
      warning("Seurat object should contain a matrix of normalized expression data. Check 'seurat_obj@assays$RNA@data' for default or 'seurat_obj@assays$integrated@data' for integrated data or seurat_obj@assays$SCT@data for when the single-cell transform pipeline was applied")
    }
    if ("integrated" %in% names(seurat_obj@assays)) {
      if (sum(dim(seurat_obj@assays$RNA@data)) == 0 & sum(dim(seurat_obj@assays$integrated@data)) ==
          0)
        stop("Seurat object should contain normalized expression data (numeric matrix). Check 'seurat_obj@assays$RNA@data' for default or 'seurat_obj@assays$integrated@data' for integrated data")
    }
    else if ("SCT" %in% names(seurat_obj@assays)) {
      if (sum(dim(seurat_obj@assays$RNA@data)) == 0 & sum(dim(seurat_obj@assays$SCT@data)) ==
          0) {
        stop("Seurat object should contain normalized expression data (numeric matrix). Check 'seurat_obj@assays$RNA@data' for default or 'seurat_obj@assays$SCT@data' for data corrected via SCT")
      }
    }
    else {
      if (sum(dim(seurat_obj@assays$RNA@data)) == 0) {
        stop("Seurat object should contain normalized expression data (numeric matrix). Check 'seurat_obj@assays$RNA@data'")
      }
    }
  }
  if (sum(ident %in% unique(Idents(seurat_obj))) != length(ident)) {
    stop("One or more provided cell clusters is not part of the 'Idents' of your Seurat object")
  }

  if(!is.null(assay_oi)){
    if(! assay_oi %in% Seurat::Assays(seurat_obj)){
      stop("assay_oi should be an assay of your Seurat object")
    }
  }

  # Get cell identities of cluster of interest


  cells_oi = Idents(seurat_obj) %>% .[Idents(seurat_obj) %in%
                                        ident] %>% names()

  # Get exprs matrix: from assay oi or from most advanced assay if assay oi not specifcied

  if(!is.null(assay_oi)){
    cells_oi_in_matrix = intersect(colnames(seurat_obj[[assay_oi]]@data), cells_oi)
    exprs_mat = seurat_obj[[assay_oi]]@data %>% .[, cells_oi_in_matrix]
  } else {
    if ("integrated" %in% names(seurat_obj@assays)) {
      warning("Seurat object is result from the Seurat integration workflow. The expressed genes are now defined based on the integrated slot. You can change this via the assay_oi parameter of the get_expressed_genes() functions. Recommended assays: RNA or SCT")
      cells_oi_in_matrix = intersect(colnames(seurat_obj@assays$integrated@data),
                                     cells_oi)
      if (length(cells_oi_in_matrix) != length(cells_oi))
        stop("Not all cells of interest are in your expression matrix (seurat_obj@assays$integrated@data). Please check that the expression matrix contains cells in columns and genes in rows.")
      exprs_mat = seurat_obj@assays$integrated@data %>% .[,
                                                          cells_oi_in_matrix]
    }
    else if ("SCT" %in% names(seurat_obj@assays) & !"Spatial" %in%
             names(seurat_obj@assays)) {
      warning("Seurat object is result from the Seurat single-cell transform workflow. The expressed genes are defined based on the SCT slot. You can change this via the assay_oi parameter of the get_expressed_genes() functions. Recommended assays: RNA or SCT")
      cells_oi_in_matrix = intersect(colnames(seurat_obj@assays$SCT@data),
                                     cells_oi)
      if (length(cells_oi_in_matrix) != length(cells_oi))
        stop("Not all cells of interest are in your expression matrix (seurat_obj@assays$SCT@data). Please check that the expression matrix contains cells in columns and genes in rows.")
      exprs_mat = seurat_obj@assays$SCT@data %>% .[, cells_oi_in_matrix]
    }
    else if ("Spatial" %in% names(seurat_obj@assays) &
             !"SCT" %in% names(seurat_obj@assays)) {
      warning("Seurat object is result from the Seurat spatial object. The expressed genes are defined based on the Spatial slot. If the spatial data is spot-based (mixture of cells) and not single-cell resolution, we recommend against directly using nichenetr on spot-based data (because you want to look at cell-cell interactions, and not at spot-spot interactions! ;-) )")
      cells_oi_in_matrix = intersect(colnames(seurat_obj@assays$Spatial@data),
                                     cells_oi)
      if (length(cells_oi_in_matrix) != length(cells_oi))
        stop("Not all cells of interest are in your expression matrix (seurat_obj@assays$Spatial@data). Please check that the expression matrix contains cells in columns and genes in rows.")
      exprs_mat = seurat_obj@assays$Spatial@data %>% .[, cells_oi_in_matrix]
    }
    else if ("Spatial" %in% names(seurat_obj@assays) &
             "SCT" %in% names(seurat_obj@assays)) {
      warning("Seurat object is result from the Seurat spatial object, followed by the SCT workflow. If the spatial data is spot-based (mixture of cells) and not single-cell resolution, we recommend against directly using nichenetr on spot-based data (because you want to look at cell-cell interactions, and not at spot-spot interactions! The expressed genes are defined based on the SCT slot, but this can be changed via the assay_oi parameter.")
      cells_oi_in_matrix = intersect(colnames(seurat_obj@assays$SCT@data),
                                     cells_oi)
      if (length(cells_oi_in_matrix) != length(cells_oi))
        stop("Not all cells of interest are in your expression matrix (seurat_obj@assays$Spatial@data). Please check that the expression matrix contains cells in columns and genes in rows.")
      exprs_mat = seurat_obj@assays$SCT@data %>% .[, cells_oi_in_matrix]
    }
    else {
      if (sum(cells_oi %in% colnames(seurat_obj@assays$RNA@data)) ==
          0)
        stop("None of the cells are in colnames of 'seurat_obj@assays$RNA@data'. The expression matrix should contain cells in columns and genes in rows.")
      cells_oi_in_matrix = intersect(colnames(seurat_obj@assays$RNA@data),
                                     cells_oi)
      if (length(cells_oi_in_matrix) != length(cells_oi))
        stop("Not all cells of interest are in your expression matrix (seurat_obj@assays$RNA@data). Please check that the expression matrix contains cells in columns and genes in rows.")
      exprs_mat = seurat_obj@assays$RNA@data %>% .[, cells_oi_in_matrix]
    }

  }

  # use defined cells and exprs matrix to get expressed genes

  n_cells_oi_in_matrix = length(cells_oi_in_matrix)
  if (n_cells_oi_in_matrix < 5000) {
    genes = exprs_mat %>% apply(1, function(x) {
      sum(x > 0)/n_cells_oi_in_matrix
    }) %>% .[. >= pct] %>% names()
  }
  else {
    splits = split(1:nrow(exprs_mat), ceiling(seq_along(1:nrow(exprs_mat))/100))
    genes = splits %>% lapply(function(genes_indices, exprs,
                                       pct, n_cells_oi_in_matrix) {
      begin_i = genes_indices[1]
      end_i = genes_indices[length(genes_indices)]
      exprs = exprs[begin_i:end_i, , drop = FALSE]
      genes = exprs %>% apply(1, function(x) {
        sum(x > 0)/n_cells_oi_in_matrix
      }) %>% .[. >= pct] %>% names()
    }, exprs_mat, pct, n_cells_oi_in_matrix) %>% unlist() %>%
      unname()
  }
  return(genes)
}
#' @title Perform NicheNet analysis on Seurat object: explain DE between two cell clusters
#'
#' @description \code{nichenet_seuratobj_cluster_de} Perform NicheNet analysis on Seurat object: explain differential expression (DE) between two 'receiver' cell clusters by ligands expressed by neighboring cells.
#' @usage
#' nichenet_seuratobj_cluster_de(seurat_obj, receiver_affected, receiver_reference, sender = "all",ligand_target_matrix,lr_network,weighted_networks,expression_pct = 0.10, lfc_cutoff = 0.25, geneset = "DE", filter_top_ligands = TRUE, top_n_ligands = 30,top_n_targets = 200, cutoff_visualization = 0.33,verbose = TRUE, assay_oi = NULL)
#'
#' @param seurat_obj Single-cell expression dataset as Seurat object https://satijalab.org/seurat/.
#' @param receiver_reference Name of cluster identity/identities of "steady-state" cells, before they are affected by intercellular communication with other cells
#' @param receiver_affected Name of cluster identity/identities of "affected" cells that were presumably affected by intercellular communication with other cells
#' @param sender Determine the potential sender cells. Name of cluster identity/identities of cells that presumably affect expression in the receiver cell type. In case you want to look at all possible sender cell types in the data, you can  give this argument the value "all". "all" indicates thus that all cell types in the dataset will be considered as possible sender cells. As final option, you could give this argument the value "undefined"."undefined" won't look at ligands expressed by sender cells, but at all ligands for which a corresponding receptor is expressed. This could be useful if the presumably active sender cell is not profiled. Default: "all".
#' @param expression_pct To determine ligands and receptors expressed by sender and receiver cells, we consider genes expressed if they are expressed in at least a specific fraction of cells of a cluster. This number indicates this fraction. Default: 0.10
#' @param lfc_cutoff Cutoff on log fold change in the wilcoxon differential expression test. Default: 0.25.
#' @param geneset Indicate whether to consider all DE genes between condition 1 and 2 ("DE"), or only genes upregulated in condition 1 ("up"), or only genes downregulad in condition 1 ("down").
#' @param filter_top_ligands Indicate whether output tables for ligand-target and ligand-receptor networks should be done for a filtered set of top ligands (TRUE) or for all ligands (FALSE). Default: TRUE.
#' @param top_n_ligands Indicate how many ligands should be extracted as top-ligands after ligand activity analysis. Only for these ligands, target genes and receptors will be returned. Default: 30.
#' @param top_n_targets To predict active, affected targets of the prioritized ligands, consider only DE genes if they also belong to the a priori top n ("top_n_targets") targets of a ligand. Default = 200.
#' @param cutoff_visualization Because almost no ligand-target scores have a regulatory potential score of 0, we clarify the heatmap visualization by giving the links with the lowest scores a score of 0. The cutoff_visualization paramter indicates this fraction of links that are given a score of zero. Default = 0.33.
#' @param ligand_target_matrix The NicheNet ligand-target matrix denoting regulatory potential scores between ligands and targets (ligands in columns).
#' @param lr_network The ligand-receptor network (columns that should be present: $from, $to).
#' @param weighted_networks The NicheNet weighted networks denoting interactions and their weights/confidences in the ligand-signaling and gene regulatory network.
#' @param verbose Print out the current analysis stage. Default: TRUE.
#' @inheritParams get_expressed_genes
#'
#' @return A list with the following elements:
#' $ligand_activities: data frame with output ligand activity analysis;
#' $top_ligands: top_n ligands based on ligand activity;
#' $top_targets: active, affected target genes of these ligands;
#' $top_receptors: receptors of these ligands;
#' $ligand_target_matrix: matrix indicating regulatory potential scores between active ligands and their predicted targets;
#' $ligand_target_heatmap: heatmap of ligand-target regulatory potential;
#' $ligand_target_df: data frame showing regulatory potential scores of predicted active ligand-target network;
#' $ligand_activity_target_heatmap: heatmap showing both ligand activity scores and target genes of these top ligands;
#' $ligand_expression_dotplot: expression dotplot of the top ligands;
#' $ligand_receptor_matrix: matrix of ligand-receptor interactions;
#' $ligand_receptor_heatmap: heatmap showing ligand-receptor interactions;
#' $ligand_receptor_df: data frame of ligand-receptor interactions;
#' $geneset_oi: a vector containing the set of genes used as input for the ligand activity analysis;
#' $background_expressed_genes: the background of genes to which the geneset will be compared in the ligand activity analysis.
#'
#' @import Seurat
#' @import dplyr
#' @importFrom magrittr set_rownames set_colnames
#'
#' @examples
#' \dontrun{
#' seuratObj = readRDS(url("https://zenodo.org/record/3531889/files/seuratObj_test.rds"))
#' lr_network = readRDS(url("https://zenodo.org/record/7074291/files/lr_network_mouse_21122021.rds"))
#' ligand_target_matrix = readRDS(url("https://zenodo.org/record/7074291/files/ligand_target_matrix_nsga2r_final_mouse.rds"))
#' weighted_networks = readRDS(url("https://zenodo.org/record/7074291/files/weighted_networks_nsga2r_final_mouse.rds"))
#' # works, but does not make sense
#' nichenet_seuratobj_cluster_de(seurat_obj = seuratObj, receiver_affected = "CD8 T", receiver_reference = "Mono", sender = "Mono", ligand_target_matrix = ligand_target_matrix, lr_network = lr_network, weighted_networks = weighted_networks)
#' # type of analysis for which this would make sense
#' nichenet_seuratobj_cluster_de(seurat_obj = seuratObj, receiver_affected = "p-EMT-pos-cancer", receiver_reference = "p-EMT-neg-cancer", sender = "Fibroblast", ligand_target_matrix = ligand_target_matrix, lr_network = lr_network, weighted_networks = weighted_networks)
#' }
#'
#' @export
#'
nichenet_seuratobj_cluster_de = function(seurat_obj, receiver_affected, receiver_reference, sender = "all",ligand_target_matrix,lr_network,weighted_networks,
                                        expression_pct = 0.10, lfc_cutoff = 0.25, geneset = "DE", filter_top_ligands = TRUE, top_n_ligands = 30,
                                        top_n_targets = 200, cutoff_visualization = 0.33,
                                        verbose = TRUE, assay_oi = NULL)
{
  requireNamespace("Seurat")
  requireNamespace("dplyr")

  # input check
  # input check
  if(! "RNA" %in% names(seurat_obj@assays)){
    if ("Spatial" %in% names(seurat_obj@assays)){
      warning("You are going to apply NicheNet on a spatial seurat object. Be sure it's ok to use NicheNet the way you are planning to do it. So this means: you should have changes in gene expression in receiver cells caused by cell-cell interactions. Note that in the case of spatial transcriptomics, you are not dealing with single cells but with 'spots' containing multiple cells of the same of different cell types.")

      if (class(seurat_obj@assays$Spatial@data) != "matrix" & class(seurat_obj@assays$Spatial@data) != "dgCMatrix") {
        warning("Spatial Seurat object should contain a matrix of normalized expression data. Check 'seurat_obj@assays$Spatial@data' for default or 'seurat_obj@assays$SCT@data' for when the single-cell transform pipeline was applied")
      }
      if (sum(dim(seurat_obj@assays$Spatial@data)) == 0) {
        stop("Seurat object should contain normalized expression data (numeric matrix). Check 'seurat_obj@assays$Spatial@data'")
      }
    }} else {
      if (class(seurat_obj@assays$RNA@data) != "matrix" &
          class(seurat_obj@assays$RNA@data) != "dgCMatrix") {
        warning("Seurat object should contain a matrix of normalized expression data. Check 'seurat_obj@assays$RNA@data' for default or 'seurat_obj@assays$integrated@data' for integrated data or seurat_obj@assays$SCT@data for when the single-cell transform pipeline was applied")
      }

      if ("integrated" %in% names(seurat_obj@assays)) {
        if (sum(dim(seurat_obj@assays$RNA@data)) == 0 & sum(dim(seurat_obj@assays$integrated@data)) ==
            0)
          stop("Seurat object should contain normalized expression data (numeric matrix). Check 'seurat_obj@assays$RNA@data' for default or 'seurat_obj@assays$integrated@data' for integrated data")
      }
      else if ("SCT" %in% names(seurat_obj@assays)) {
        if (sum(dim(seurat_obj@assays$RNA@data)) == 0 & sum(dim(seurat_obj@assays$SCT@data)) ==
            0) {
          stop("Seurat object should contain normalized expression data (numeric matrix). Check 'seurat_obj@assays$RNA@data' for default or 'seurat_obj@assays$SCT@data' for data corrected via SCT")
        }
      }
      else {
        if (sum(dim(seurat_obj@assays$RNA@data)) == 0) {
          stop("Seurat object should contain normalized expression data (numeric matrix). Check 'seurat_obj@assays$RNA@data'")
        }
      }
    }


  if(sum(receiver_affected %in% unique(Idents(seurat_obj))) != length(receiver_affected))
    stop("The defined receiver_affected cell type should be an identity class of your seurat object")
  if(sum(receiver_reference %in% unique(Idents(seurat_obj))) != length(receiver_reference))
    stop("The defined receiver_reference cell type should be an identity class of your seurat object")
  if(length(sender) == 1){
    if(sender != "all" & sender != "undefined"){
      if(sum(sender %in% unique(Idents(seurat_obj))) != length(sender)){
        stop("The sender argument should be 'all' or 'undefined' or an identity class of your seurat object")
      }
    }
  } else {
    if(sum(sender %in% unique(Idents(seurat_obj))) != length(sender)){
      stop("The sender argument should be 'all' or 'undefined' or an identity class of your seurat object")
    }
  }
  if(geneset != "DE" & geneset != "up" & geneset != "down")
    stop("geneset should be 'DE', 'up' or 'down'")

  if("integrated" %in% names(seurat_obj@assays)){
    warning("Seurat object is result from the Seurat integration workflow. Make sure that the way of defining expressed and differentially expressed genes in this wrapper is appropriate for your integrated data.")
  }

  # Read in and process NicheNet networks, define ligands and receptors
  if (verbose == TRUE){print("Read in and process NicheNet's networks")}
  weighted_networks_lr = weighted_networks$lr_sig %>% inner_join(lr_network %>% distinct(from,to), by = c("from","to"))

  ligands = lr_network %>% pull(from) %>% unique()
  receptors = lr_network %>% pull(to) %>% unique()

  if (verbose == TRUE){print("Define expressed ligands and receptors in receiver and sender cells")}

  # step1 nichenet analysis: get expressed genes in sender and receiver cells

  ## receiver
  # expressed genes: only in steady state population (for determining receptors)
  list_expressed_genes_receiver_ss = c(receiver_reference) %>% unique() %>% lapply(get_expressed_genes, seurat_obj, expression_pct, assay_oi)
  names(list_expressed_genes_receiver_ss) = c(receiver_reference) %>% unique()
  expressed_genes_receiver_ss = list_expressed_genes_receiver_ss %>% unlist() %>% unique()

  # expressed genes: both in steady state and affected population (for determining background of expressed genes)
  list_expressed_genes_receiver = c(receiver_reference,receiver_affected) %>% unique() %>% lapply(get_expressed_genes, seurat_obj, expression_pct, assay_oi)
  names(list_expressed_genes_receiver) = c(receiver_reference,receiver_affected) %>% unique()
  expressed_genes_receiver = list_expressed_genes_receiver %>% unlist() %>% unique()

  ## sender
  if (length(sender) == 1){
    if (sender == "all"){
      sender_celltypes = Idents(seurat_obj) %>% levels()
      list_expressed_genes_sender = sender_celltypes %>% lapply(get_expressed_genes, seurat_obj, expression_pct, assay_oi)
      names(list_expressed_genes_sender) = sender_celltypes
      expressed_genes_sender = list_expressed_genes_sender %>% unlist() %>% unique()

    } else if (sender == "undefined") {
      if("integrated" %in% names(seurat_obj@assays)){
        expressed_genes_sender = union(seurat_obj@assays$integrated@data %>% rownames(),rownames(ligand_target_matrix)) %>% union(colnames(ligand_target_matrix))
      } else {
        expressed_genes_sender = union(seurat_obj@assays$RNA@data %>% rownames(),rownames(ligand_target_matrix)) %>% union(colnames(ligand_target_matrix))
        }
    } else if (sender != "all" & sender != "undefined") {
      sender_celltypes = sender
      list_expressed_genes_sender = sender_celltypes %>% unique() %>% lapply(get_expressed_genes, seurat_obj, expression_pct, assay_oi)
      names(list_expressed_genes_sender) = sender_celltypes %>% unique()
      expressed_genes_sender = list_expressed_genes_sender %>% unlist() %>% unique()
    }
  } else {
    sender_celltypes = sender
    list_expressed_genes_sender = sender_celltypes %>% unique() %>% lapply(get_expressed_genes, seurat_obj, expression_pct, assay_oi)
    names(list_expressed_genes_sender) = sender_celltypes %>% unique()
    expressed_genes_sender = list_expressed_genes_sender %>% unlist() %>% unique()
  }

  # step2 nichenet analysis: define background and gene list of interest: here differential expression between two conditions of cell type of interest
  if (verbose == TRUE){print("Perform DE analysis between two receiver cell clusters")}

  DE_table_receiver = FindMarkers(object = seurat_obj, ident.1 = receiver_affected, ident.2 = receiver_reference, min.pct = expression_pct) %>% rownames_to_column("gene")

  SeuratV4 = c("avg_log2FC") %in% colnames(DE_table_receiver)

  if(SeuratV4 == TRUE){
    if (geneset == "DE"){
      geneset_oi = DE_table_receiver %>% filter(p_val_adj <= 0.05 & abs(avg_log2FC) >= lfc_cutoff) %>% pull(gene)
    } else if (geneset == "up") {
      geneset_oi = DE_table_receiver %>% filter(p_val_adj <= 0.05 & avg_log2FC >= lfc_cutoff) %>% pull(gene)
    } else if (geneset == "down") {
      geneset_oi = DE_table_receiver %>% filter(p_val_adj <= 0.05 & avg_log2FC <= lfc_cutoff) %>% pull(gene)
    }
  } else {
    if (geneset == "DE"){
      geneset_oi = DE_table_receiver %>% filter(p_val_adj <= 0.05 & abs(avg_logFC) >= lfc_cutoff) %>% pull(gene)
    } else if (geneset == "up") {
      geneset_oi = DE_table_receiver %>% filter(p_val_adj <= 0.05 & avg_logFC >= lfc_cutoff) %>% pull(gene)
    } else if (geneset == "down") {
      geneset_oi = DE_table_receiver %>% filter(p_val_adj <= 0.05 & avg_logFC <= lfc_cutoff) %>% pull(gene)
    }
  }



  geneset_oi = geneset_oi %>% .[. %in% rownames(ligand_target_matrix)]
  if (length(geneset_oi) == 0){
    stop("No genes were differentially expressed")
  }
  background_expressed_genes = expressed_genes_receiver %>% .[. %in% rownames(ligand_target_matrix)]

  # step3 nichenet analysis: define potential ligands
  expressed_ligands = intersect(ligands,expressed_genes_sender)
  expressed_receptors = intersect(receptors,expressed_genes_receiver)
  if (length(expressed_ligands) == 0){
    stop("No ligands expressed in sender cell")
  }
  if (length(expressed_receptors) == 0){
    stop("No receptors expressed in receiver cell")
  }
  potential_ligands = lr_network %>% filter(from %in% expressed_ligands & to %in% expressed_receptors) %>% pull(from) %>% unique()
  if (length(potential_ligands) == 0){
    stop("No potentially active ligands")
  }

  if (verbose == TRUE){print("Perform NicheNet ligand activity analysis")}

  # step4 perform NicheNet's ligand activity analysis
  ligand_activities = predict_ligand_activities(geneset = geneset_oi, background_expressed_genes = background_expressed_genes, ligand_target_matrix = ligand_target_matrix, potential_ligands = potential_ligands)
  ligand_activities = ligand_activities %>%
    arrange(-aupr_corrected) %>%
    mutate(rank = rank(desc(aupr_corrected)))

  if(filter_top_ligands == TRUE){
    best_upstream_ligands = ligand_activities %>% top_n(top_n_ligands, aupr_corrected) %>% arrange(-aupr_corrected) %>% pull(test_ligand) %>% unique()
  } else {
    best_upstream_ligands = ligand_activities %>% arrange(-aupr_corrected) %>% pull(test_ligand) %>% unique()
  }
  if (verbose == TRUE){print("Infer active target genes of the prioritized ligands")}

  # step5 infer target genes of the top-ranked ligands
  active_ligand_target_links_df = best_upstream_ligands %>% lapply(get_weighted_ligand_target_links,geneset = geneset_oi, ligand_target_matrix = ligand_target_matrix, n = top_n_targets) %>% bind_rows() %>% drop_na()

  if(nrow(active_ligand_target_links_df) > 0){
    active_ligand_target_links = prepare_ligand_target_visualization(ligand_target_df = active_ligand_target_links_df, ligand_target_matrix = ligand_target_matrix, cutoff = cutoff_visualization)
    order_ligands = intersect(best_upstream_ligands, colnames(active_ligand_target_links)) %>% rev() %>% make.names()
    order_targets = active_ligand_target_links_df$target %>% unique() %>% intersect(rownames(active_ligand_target_links)) %>% make.names()
    rownames(active_ligand_target_links) = rownames(active_ligand_target_links) %>% make.names()
    colnames(active_ligand_target_links) = colnames(active_ligand_target_links) %>% make.names()

    order_targets = order_targets %>% intersect(rownames(active_ligand_target_links))
    order_ligands = order_ligands %>% intersect(colnames(active_ligand_target_links))

    vis_ligand_target = active_ligand_target_links[order_targets,order_ligands] %>% t()
    p_ligand_target_network = vis_ligand_target %>% make_heatmap_ggplot("Prioritized ligands","Predicted target genes", color = "purple",legend_position = "top", x_axis_position = "top",legend_title = "Regulatory potential")  + theme(axis.text.x = element_text(face = "italic")) #+ scale_fill_gradient2(low = "whitesmoke",  high = "purple", breaks = c(0,0.006,0.012))
  } else {
    vis_ligand_target = NULL
    p_ligand_target_network = NULL
    print("no highly likely active targets found for top ligands")
  }

  # combined heatmap: overlay ligand activities
  ligand_aupr_matrix = ligand_activities %>% select(aupr_corrected) %>% as.matrix() %>% magrittr::set_rownames(ligand_activities$test_ligand)

  rownames(ligand_aupr_matrix) = rownames(ligand_aupr_matrix) %>% make.names()
  colnames(ligand_aupr_matrix) = colnames(ligand_aupr_matrix) %>% make.names()

  vis_ligand_aupr = ligand_aupr_matrix[order_ligands, ] %>% as.matrix(ncol = 1) %>% magrittr::set_colnames("AUPR")
  p_ligand_aupr = vis_ligand_aupr %>% make_heatmap_ggplot("Prioritized ligands","Ligand activity", color = "darkorange",legend_position = "top", x_axis_position = "top", legend_title = "AUPR\n(target gene prediction ability)") + theme(legend.text = element_text(size = 9))
  p_ligand_aupr

  figures_without_legend = cowplot::plot_grid(
    p_ligand_aupr + theme(legend.position = "none", axis.ticks = element_blank()) + theme(axis.title.x = element_text()),
    p_ligand_target_network + theme(legend.position = "none", axis.ticks = element_blank()) + ylab(""),
    align = "hv",
    nrow = 1,
    rel_widths = c(ncol(vis_ligand_aupr)+10, ncol(vis_ligand_target)))
  legends = cowplot::plot_grid(
    ggpubr::as_ggplot(ggpubr::get_legend(p_ligand_aupr)),
    ggpubr::as_ggplot(ggpubr::get_legend(p_ligand_target_network)),
    nrow = 1,
    align = "h")

  combined_plot = cowplot::plot_grid(figures_without_legend,
                                     legends,
                                     rel_heights = c(10,2), nrow = 2, align = "hv")

  # ligand-receptor plot
  # get the ligand-receptor network of the top-ranked ligands
  if (verbose == TRUE){print("Infer receptors of the prioritized ligands")}

  lr_network_top = lr_network %>% filter(from %in% best_upstream_ligands & to %in% expressed_receptors) %>% distinct(from,to)
  best_upstream_receptors = lr_network_top %>% pull(to) %>% unique()

  lr_network_top_df_large = weighted_networks_lr %>% filter(from %in% best_upstream_ligands & to %in% best_upstream_receptors)

  lr_network_top_df = lr_network_top_df_large %>% spread("from","weight",fill = 0)
  lr_network_top_matrix = lr_network_top_df %>% select(-to) %>% as.matrix() %>% magrittr::set_rownames(lr_network_top_df$to)

  if (nrow(lr_network_top_matrix) > 1){
    dist_receptors = dist(lr_network_top_matrix, method = "binary")
    hclust_receptors = hclust(dist_receptors, method = "ward.D2")
    order_receptors = hclust_receptors$labels[hclust_receptors$order]
  } else {
    order_receptors = rownames(lr_network_top_matrix)
  }
  if (ncol(lr_network_top_matrix) > 1) {
    dist_ligands = dist(lr_network_top_matrix %>% t(), method = "binary")
    hclust_ligands = hclust(dist_ligands, method = "ward.D2")
    order_ligands_receptor = hclust_ligands$labels[hclust_ligands$order]
  } else {
    order_ligands_receptor = colnames(lr_network_top_matrix)
  }

  order_receptors = order_receptors %>% intersect(rownames(lr_network_top_matrix))
  order_ligands_receptor = order_ligands_receptor %>% intersect(colnames(lr_network_top_matrix))

  vis_ligand_receptor_network = lr_network_top_matrix[order_receptors, order_ligands_receptor]
  dim(vis_ligand_receptor_network) = c(length(order_receptors), length(order_ligands_receptor))

  rownames(vis_ligand_receptor_network) = order_receptors %>% make.names()
  colnames(vis_ligand_receptor_network) = order_ligands_receptor %>% make.names()

  p_ligand_receptor_network = vis_ligand_receptor_network %>% t() %>% make_heatmap_ggplot("Ligands","Receptors", color = "mediumvioletred", x_axis_position = "top",legend_title = "Prior interaction potential")

  # ligand expression Seurat dotplot
  if (length(sender) > 1){
    are_there_senders = TRUE
  }
  if(length(sender) == 1){
    if(sender != "undefined"){
      are_there_senders = TRUE
    } else {
      are_there_senders = FALSE
    }
  }

  if (are_there_senders == TRUE){
    real_makenames_conversion = lr_network$from %>% unique() %>% magrittr::set_names(lr_network$from %>% unique() %>% make.names())
    order_ligands_adapted = real_makenames_conversion[order_ligands]
    names(order_ligands_adapted) = NULL
    rotated_dotplot = DotPlot(seurat_obj %>% subset(idents = sender_celltypes), features = order_ligands_adapted, cols = "RdYlBu") + coord_flip() + theme(legend.text = element_text(size = 10), legend.title = element_text(size = 12)) # flip of coordinates necessary because we want to show ligands in the rows when combining all plots

  } else {
    rotated_dotplot = NULL
  }


  return(list(
    ligand_activities = ligand_activities,
    top_ligands = best_upstream_ligands,
    top_targets = active_ligand_target_links_df$target %>% unique(),
    top_receptors = lr_network_top_df_large$to %>% unique(),
    ligand_target_matrix = vis_ligand_target,
    ligand_target_heatmap = p_ligand_target_network,
    ligand_target_df = active_ligand_target_links_df,
    ligand_expression_dotplot = rotated_dotplot,
    ligand_activity_target_heatmap = combined_plot,
    ligand_receptor_matrix = vis_ligand_receptor_network,
    ligand_receptor_heatmap = p_ligand_receptor_network,
    ligand_receptor_df = lr_network_top_df_large %>% rename(ligand = from, receptor = to),
    geneset_oi = geneset_oi,
    background_expressed_genes = background_expressed_genes

  ))
}
#' @title Perform NicheNet analysis on Seurat object: explain DE between two cell clusters from separate conditions
#'
#' @description \code{nichenet_seuratobj_aggregate_cluster_de} Perform NicheNet analysis on Seurat object: explain differential expression (DE) between two 'receiver' cell clusters coming from different conditions, by ligands expressed by neighboring cells.
#' @usage
#' nichenet_seuratobj_aggregate_cluster_de(seurat_obj, receiver_affected, receiver_reference, condition_colname, condition_oi, condition_reference, sender = "all",ligand_target_matrix,lr_network,weighted_networks,expression_pct = 0.10, lfc_cutoff = 0.25, geneset = "DE", filter_top_ligands = TRUE, top_n_ligands = 30,top_n_targets = 200, cutoff_visualization = 0.33,verbose = TRUE, assay_oi = NULL)
#'
#' @param seurat_obj Single-cell expression dataset as Seurat object https://satijalab.org/seurat/.
#' @param receiver_reference Name of cluster identity/identities of "steady-state" cells, before they are affected by intercellular communication with other cells
#' @param receiver_affected Name of cluster identity/identities of "affected" cells that were presumably affected by intercellular communication with other cells
#' @param condition_colname Name of the column in the meta data dataframe that indicates which condition/sample cells were coming from.
#' @param condition_oi Condition of interest in which receiver cells were presumably affected by other cells. Should be a name present in the `condition_colname` column of the metadata.
#' @param condition_reference The second condition (e.g. reference or steady-state condition). Should be a name present in the `condition_colname` column of the metadata.
#' @param sender Determine the potential sender cells. Name of cluster identity/identities of cells that presumably affect expression in the receiver cell type. In case you want to look at all possible sender cell types in the data, you can  give this argument the value "all". "all" indicates thus that all cell types in the dataset will be considered as possible sender cells. As final option, you could give this argument the value "undefined"."undefined" won't look at ligands expressed by sender cells, but at all ligands for which a corresponding receptor is expressed. This could be useful if the presumably active sender cell is not profiled. Default: "all".
#' @param expression_pct To determine ligands and receptors expressed by sender and receiver cells, we consider genes expressed if they are expressed in at least a specific fraction of cells of a cluster. This number indicates this fraction. Default: 0.10
#' @param lfc_cutoff Cutoff on log fold change in the wilcoxon differential expression test. Default: 0.25.
#' @param geneset Indicate whether to consider all DE genes between condition 1 and 2 ("DE"), or only genes upregulated in condition 1 ("up"), or only genes downregulad in condition 1 ("down").
#' @param filter_top_ligands Indicate whether output tables for ligand-target and ligand-receptor networks should be done for a filtered set of top ligands (TRUE) or for all ligands (FALSE). Default: TRUE.
#' @param top_n_ligands Indicate how many ligands should be extracted as top-ligands after ligand activity analysis. Only for these ligands, target genes and receptors will be returned. Default: 30.
#' @param top_n_targets To predict active, affected targets of the prioritized ligands, consider only DE genes if they also belong to the a priori top n ("top_n_targets") targets of a ligand. Default = 200.
#' @param cutoff_visualization Because almost no ligand-target scores have a regulatory potential score of 0, we clarify the heatmap visualization by giving the links with the lowest scores a score of 0. The cutoff_visualization paramter indicates this fraction of links that are given a score of zero. Default = 0.33.
#' @param ligand_target_matrix The NicheNet ligand-target matrix of the organism of interest denoting regulatory potential scores between ligands and targets (ligands in columns).
#' @param lr_network The ligand-receptor network (columns that should be present: $from, $to) of the organism of interest.
#' @param weighted_networks The NicheNet weighted networks of the organism of interest denoting interactions and their weights/confidences in the ligand-signaling and gene regulatory network.
#' @param verbose Print out the current analysis stage. Default: TRUE.
#' @inheritParams get_expressed_genes
#'
#' @return A list with the following elements:
#' $ligand_activities: data frame with output ligand activity analysis;
#' $top_ligands: top_n ligands based on ligand activity;
#' $top_targets: active, affected target genes of these ligands;
#' $top_receptors: receptors of these ligands;
#' $ligand_target_matrix: matrix indicating regulatory potential scores between active ligands and their predicted targets;
#' $ligand_target_heatmap: heatmap of ligand-target regulatory potential;
#' $ligand_target_df: data frame showing regulatory potential scores of predicted active ligand-target network;
#' $ligand_activity_target_heatmap: heatmap showing both ligand activity scores and target genes of these top ligands;
#' $ligand_expression_dotplot: expression dotplot of the top ligands;
#' $ligand_receptor_matrix: matrix of ligand-receptor interactions;
#' $ligand_receptor_heatmap: heatmap showing ligand-receptor interactions;
#' $ligand_receptor_df: data frame of ligand-receptor interactions;
#' $geneset_oi: a vector containing the set of genes used as input for the ligand activity analysis;
#' $background_expressed_genes: the background of genes to which the geneset will be compared in the ligand activity analysis.
#'
#' @import Seurat
#' @import dplyr
#' @importFrom magrittr set_rownames set_colnames
#'
#' @examples
#' \dontrun{
#' seuratObj = readRDS(url("https://zenodo.org/record/3531889/files/seuratObj_test.rds"))
#' lr_network = readRDS(url("https://zenodo.org/record/7074291/files/lr_network_mouse_21122021.rds"))
#' ligand_target_matrix = readRDS(url("https://zenodo.org/record/7074291/files/ligand_target_matrix_nsga2r_final_mouse.rds"))
#' weighted_networks = readRDS(url("https://zenodo.org/record/7074291/files/weighted_networks_nsga2r_final_mouse.rds"))
#' nichenet_seuratobj_aggregate_cluster_de(seurat_obj = seuratObj, receiver_affected = "CD8 T", receiver_reference = "CD8 T", condition_colname = "aggregate", condition_oi = "LCMV", condition_reference = "SS", sender = "Mono", ligand_target_matrix = ligand_target_matrix, lr_network = lr_network, weighted_networks = weighted_networks)
#' }
#'
#' @export
#'
nichenet_seuratobj_aggregate_cluster_de = function(seurat_obj, receiver_affected, receiver_reference,
                                         condition_colname, condition_oi, condition_reference, sender = "all",
                                         ligand_target_matrix,lr_network,weighted_networks,
                                         expression_pct = 0.10, lfc_cutoff = 0.25, geneset = "DE", filter_top_ligands = TRUE, top_n_ligands = 30,
                                         top_n_targets = 200, cutoff_visualization = 0.33,
                                         verbose = TRUE, assay_oi = NULL)
{

  requireNamespace("Seurat")
  requireNamespace("dplyr")

  # input check
  if(! "RNA" %in% names(seurat_obj@assays)){
    if ("Spatial" %in% names(seurat_obj@assays)){
      warning("You are going to apply NicheNet on a spatial seurat object. Be sure it's ok to use NicheNet the way you are planning to do it. So this means: you should have changes in gene expression in receiver cells caused by cell-cell interactions. Note that in the case of spatial transcriptomics, you are not dealing with single cells but with 'spots' containing multiple cells of the same of different cell types.")

      if (class(seurat_obj@assays$Spatial@data) != "matrix" & class(seurat_obj@assays$Spatial@data) != "dgCMatrix") {
        warning("Spatial Seurat object should contain a matrix of normalized expression data. Check 'seurat_obj@assays$Spatial@data' for default or 'seurat_obj@assays$SCT@data' for when the single-cell transform pipeline was applied")
      }
      if (sum(dim(seurat_obj@assays$Spatial@data)) == 0) {
        stop("Seurat object should contain normalized expression data (numeric matrix). Check 'seurat_obj@assays$Spatial@data'")
      }
    }} else {
      if (class(seurat_obj@assays$RNA@data) != "matrix" &
          class(seurat_obj@assays$RNA@data) != "dgCMatrix") {
        warning("Seurat object should contain a matrix of normalized expression data. Check 'seurat_obj@assays$RNA@data' for default or 'seurat_obj@assays$integrated@data' for integrated data or seurat_obj@assays$SCT@data for when the single-cell transform pipeline was applied")
      }

      if ("integrated" %in% names(seurat_obj@assays)) {
        if (sum(dim(seurat_obj@assays$RNA@data)) == 0 & sum(dim(seurat_obj@assays$integrated@data)) ==
            0)
          stop("Seurat object should contain normalized expression data (numeric matrix). Check 'seurat_obj@assays$RNA@data' for default or 'seurat_obj@assays$integrated@data' for integrated data")
      }
      else if ("SCT" %in% names(seurat_obj@assays)) {
        if (sum(dim(seurat_obj@assays$RNA@data)) == 0 & sum(dim(seurat_obj@assays$SCT@data)) ==
            0) {
          stop("Seurat object should contain normalized expression data (numeric matrix). Check 'seurat_obj@assays$RNA@data' for default or 'seurat_obj@assays$SCT@data' for data corrected via SCT")
        }
      }
      else {
        if (sum(dim(seurat_obj@assays$RNA@data)) == 0) {
          stop("Seurat object should contain normalized expression data (numeric matrix). Check 'seurat_obj@assays$RNA@data'")
        }
      }
    }


  if(sum(receiver_affected %in% unique(Idents(seurat_obj))) != length(receiver_affected))
    stop("The defined receiver_affected cell type should be an identity class of your seurat object")
  if(sum(receiver_reference %in% unique(Idents(seurat_obj))) != length(receiver_reference))
    stop("The defined receiver_reference cell type should be an identity class of your seurat object")
  if(!condition_colname %in% colnames(seurat_obj@meta.data))
    stop("Your column indicating the conditions/samples of interest should be in the metadata dataframe")
  if(sum(condition_oi %in% c(seurat_obj[[condition_colname]] %>% unlist() %>% as.character() %>% unique())) != length(condition_oi))
    stop("condition_oi should be in the condition-indicating column")
  if(sum(condition_reference %in% c(seurat_obj[[condition_colname]] %>% unlist() %>% as.character() %>% unique())) != length(condition_reference))
    stop("condition_reference should be in the condition-indicating column")
  if(length(sender) == 1){
    if(sender != "all" & sender != "undefined"){
      if(sum(sender %in% unique(Idents(seurat_obj))) != length(sender)){
        stop("The sender argument should be 'all' or 'undefined' or an identity class of your seurat object")
      }
    }
  } else {
      if(sum(sender %in% unique(Idents(seurat_obj))) != length(sender)){
        stop("The sender argument should be 'all' or 'undefined' or an identity class of your seurat object")
      }
  }
  if(geneset != "DE" & geneset != "up" & geneset != "down")
    stop("geneset should be 'DE', 'up' or 'down'")

  if("integrated" %in% names(seurat_obj@assays)){
    warning("Seurat object is result from the Seurat integration workflow. Make sure that the way of defining expressed and differentially expressed genes in this wrapper is appropriate for your integrated data.")
  }
  # Read in and process NicheNet networks, define ligands and receptors
  if (verbose == TRUE){print("Read in and process NicheNet's networks")}
  weighted_networks_lr = weighted_networks$lr_sig %>% inner_join(lr_network %>% distinct(from,to), by = c("from","to"))

  ligands = lr_network %>% pull(from) %>% unique()
  receptors = lr_network %>% pull(to) %>% unique()

  if (verbose == TRUE){print("Define expressed ligands and receptors in receiver and sender cells")}

  # step1 nichenet analysis: get expressed genes in sender and receiver cells

  ## receiver
  # expressed genes: only in steady state population (for determining receptors)
  list_expressed_genes_receiver_ss = c(receiver_reference) %>% unique() %>% lapply(get_expressed_genes, seurat_obj, expression_pct, assay_oi)
  names(list_expressed_genes_receiver_ss) = c(receiver_reference) %>% unique()
  expressed_genes_receiver_ss = list_expressed_genes_receiver_ss %>% unlist() %>% unique()

  # expressed genes: both in steady state and affected population (for determining background of expressed genes)
  list_expressed_genes_receiver = c(receiver_reference,receiver_affected) %>% unique() %>% lapply(get_expressed_genes, seurat_obj, expression_pct, assay_oi)
  names(list_expressed_genes_receiver) = c(receiver_reference,receiver_affected) %>% unique()
  expressed_genes_receiver = list_expressed_genes_receiver %>% unlist() %>% unique()

  ## sender
  if (length(sender) == 1){
    if (sender == "all"){
      sender_celltypes = Idents(seurat_obj) %>% levels()
      list_expressed_genes_sender = sender_celltypes %>% lapply(get_expressed_genes, seurat_obj, expression_pct, assay_oi)
      names(list_expressed_genes_sender) = sender_celltypes
      expressed_genes_sender = list_expressed_genes_sender %>% unlist() %>% unique()

    } else if (sender == "undefined") {

      if("integrated" %in% names(seurat_obj@assays)){
        expressed_genes_sender = union(seurat_obj@assays$integrated@data %>% rownames(),rownames(ligand_target_matrix)) %>% union(colnames(ligand_target_matrix))
      } else {
        expressed_genes_sender = union(seurat_obj@assays$RNA@data %>% rownames(),rownames(ligand_target_matrix)) %>% union(colnames(ligand_target_matrix))
        }

    } else if (sender != "all" & sender != "undefined") {
      sender_celltypes = sender
      list_expressed_genes_sender = sender_celltypes %>% unique() %>% lapply(get_expressed_genes, seurat_obj, expression_pct, assay_oi)
      names(list_expressed_genes_sender) = sender_celltypes %>% unique()
      expressed_genes_sender = list_expressed_genes_sender %>% unlist() %>% unique()
    }
  } else {
    sender_celltypes = sender
    list_expressed_genes_sender = sender_celltypes %>% unique() %>% lapply(get_expressed_genes, seurat_obj, expression_pct, assay_oi)
    names(list_expressed_genes_sender) = sender_celltypes %>% unique()
    expressed_genes_sender = list_expressed_genes_sender %>% unlist() %>% unique()
  }

  # step2 nichenet analysis: define background and gene list of interest: here differential expression between two conditions of cell type of interest
  if (verbose == TRUE){print("Perform DE analysis between two receiver cell clusters")}

  seurat_obj_receiver_affected= subset(seurat_obj, idents = receiver_affected)
  seurat_obj_receiver_affected = SetIdent(seurat_obj_receiver_affected, value = seurat_obj_receiver_affected[[condition_colname, drop=TRUE]])
  seurat_obj_receiver_affected= subset(seurat_obj_receiver_affected, idents = condition_oi)

  seurat_obj_receiver_reference= subset(seurat_obj, idents = receiver_reference)
  seurat_obj_receiver_reference = SetIdent(seurat_obj_receiver_reference, value = seurat_obj_receiver_reference[[condition_colname, drop=TRUE]])
  seurat_obj_receiver_reference= subset(seurat_obj_receiver_reference, idents = condition_reference)

  seurat_obj_receiver = merge(seurat_obj_receiver_affected, seurat_obj_receiver_reference)

  DE_table_receiver = FindMarkers(object = seurat_obj_receiver, ident.1 = condition_oi, ident.2 = condition_reference, min.pct = expression_pct) %>% rownames_to_column("gene")


  SeuratV4 = c("avg_log2FC") %in% colnames(DE_table_receiver)

  if(SeuratV4 == TRUE){
    if (geneset == "DE"){
      geneset_oi = DE_table_receiver %>% filter(p_val_adj <= 0.05 & abs(avg_log2FC) >= lfc_cutoff) %>% pull(gene)
    } else if (geneset == "up") {
      geneset_oi = DE_table_receiver %>% filter(p_val_adj <= 0.05 & avg_log2FC >= lfc_cutoff) %>% pull(gene)
    } else if (geneset == "down") {
      geneset_oi = DE_table_receiver %>% filter(p_val_adj <= 0.05 & avg_log2FC <= lfc_cutoff) %>% pull(gene)
    }
  } else {
    if (geneset == "DE"){
      geneset_oi = DE_table_receiver %>% filter(p_val_adj <= 0.05 & abs(avg_logFC) >= lfc_cutoff) %>% pull(gene)
    } else if (geneset == "up") {
      geneset_oi = DE_table_receiver %>% filter(p_val_adj <= 0.05 & avg_logFC >= lfc_cutoff) %>% pull(gene)
    } else if (geneset == "down") {
      geneset_oi = DE_table_receiver %>% filter(p_val_adj <= 0.05 & avg_logFC <= lfc_cutoff) %>% pull(gene)
    }
  }

  geneset_oi = geneset_oi %>% .[. %in% rownames(ligand_target_matrix)]
  if (length(geneset_oi) == 0){
    stop("No genes were differentially expressed")
  }
  background_expressed_genes = expressed_genes_receiver %>% .[. %in% rownames(ligand_target_matrix)]

  # step3 nichenet analysis: define potential ligands
  expressed_ligands = intersect(ligands,expressed_genes_sender)
  expressed_receptors = intersect(receptors,expressed_genes_receiver)
  if (length(expressed_ligands) == 0){
    stop("No ligands expressed in sender cell")
  }
  if (length(expressed_receptors) == 0){
    stop("No receptors expressed in receiver cell")
  }
  potential_ligands = lr_network %>% filter(from %in% expressed_ligands & to %in% expressed_receptors) %>% pull(from) %>% unique()
  if (length(potential_ligands) == 0){
    stop("No potentially active ligands")
  }

  if (verbose == TRUE){print("Perform NicheNet ligand activity analysis")}

  # step4 perform NicheNet's ligand activity analysis
  ligand_activities = predict_ligand_activities(geneset = geneset_oi, background_expressed_genes = background_expressed_genes, ligand_target_matrix = ligand_target_matrix, potential_ligands = potential_ligands)
  ligand_activities = ligand_activities %>%
    arrange(-aupr_corrected) %>%
    mutate(rank = rank(desc(aupr_corrected)))

  if(filter_top_ligands == TRUE){
    best_upstream_ligands = ligand_activities %>% top_n(top_n_ligands, aupr_corrected) %>% arrange(-aupr_corrected) %>% pull(test_ligand) %>% unique()
  } else {
    best_upstream_ligands = ligand_activities %>% arrange(-aupr_corrected) %>% pull(test_ligand) %>% unique()
  }
  if (verbose == TRUE){print("Infer active target genes of the prioritized ligands")}

  # step5 infer target genes of the top-ranked ligands
  active_ligand_target_links_df = best_upstream_ligands %>% lapply(get_weighted_ligand_target_links,geneset = geneset_oi, ligand_target_matrix = ligand_target_matrix, n = top_n_targets) %>% bind_rows() %>% drop_na()

  if(nrow(active_ligand_target_links_df) > 0){
    active_ligand_target_links = prepare_ligand_target_visualization(ligand_target_df = active_ligand_target_links_df, ligand_target_matrix = ligand_target_matrix, cutoff = cutoff_visualization)
    order_ligands = intersect(best_upstream_ligands, colnames(active_ligand_target_links)) %>% rev() %>% make.names()
    order_targets = active_ligand_target_links_df$target %>% unique() %>% intersect(rownames(active_ligand_target_links)) %>% make.names()
    rownames(active_ligand_target_links) = rownames(active_ligand_target_links) %>% make.names()
    colnames(active_ligand_target_links) = colnames(active_ligand_target_links) %>% make.names()

    order_targets = order_targets %>% intersect(rownames(active_ligand_target_links))
    order_ligands = order_ligands %>% intersect(colnames(active_ligand_target_links))

    vis_ligand_target = active_ligand_target_links[order_targets,order_ligands] %>% t()
    p_ligand_target_network = vis_ligand_target %>% make_heatmap_ggplot("Prioritized ligands","Predicted target genes", color = "purple",legend_position = "top", x_axis_position = "top",legend_title = "Regulatory potential")  + theme(axis.text.x = element_text(face = "italic")) #+ scale_fill_gradient2(low = "whitesmoke",  high = "purple", breaks = c(0,0.006,0.012))
  } else {
    vis_ligand_target = NULL
    p_ligand_target_network = NULL
    print("no highly likely active targets found for top ligands")
  }
  # combined heatmap: overlay ligand activities
  ligand_aupr_matrix = ligand_activities %>% select(aupr_corrected) %>% as.matrix() %>% magrittr::set_rownames(ligand_activities$test_ligand)

  rownames(ligand_aupr_matrix) = rownames(ligand_aupr_matrix) %>% make.names()
  colnames(ligand_aupr_matrix) = colnames(ligand_aupr_matrix) %>% make.names()

  vis_ligand_aupr = ligand_aupr_matrix[order_ligands, ] %>% as.matrix(ncol = 1) %>% magrittr::set_colnames("AUPR")
  p_ligand_aupr = vis_ligand_aupr %>% make_heatmap_ggplot("Prioritized ligands","Ligand activity", color = "darkorange",legend_position = "top", x_axis_position = "top", legend_title = "AUPR\n(target gene prediction ability)") + theme(legend.text = element_text(size = 9))
  p_ligand_aupr

  figures_without_legend = cowplot::plot_grid(
    p_ligand_aupr + theme(legend.position = "none", axis.ticks = element_blank()) + theme(axis.title.x = element_text()),
    p_ligand_target_network + theme(legend.position = "none", axis.ticks = element_blank()) + ylab(""),
    align = "hv",
    nrow = 1,
    rel_widths = c(ncol(vis_ligand_aupr)+10, ncol(vis_ligand_target)))
  legends = cowplot::plot_grid(
    ggpubr::as_ggplot(ggpubr::get_legend(p_ligand_aupr)),
    ggpubr::as_ggplot(ggpubr::get_legend(p_ligand_target_network)),
    nrow = 1,
    align = "h")

  combined_plot = cowplot::plot_grid(figures_without_legend,
                                     legends,
                                     rel_heights = c(10,2), nrow = 2, align = "hv")

  # ligand-receptor plot
  # get the ligand-receptor network of the top-ranked ligands
  if (verbose == TRUE){print("Infer receptors of the prioritized ligands")}

  lr_network_top = lr_network %>% filter(from %in% best_upstream_ligands & to %in% expressed_receptors) %>% distinct(from,to)
  best_upstream_receptors = lr_network_top %>% pull(to) %>% unique()

  lr_network_top_df_large = weighted_networks_lr %>% filter(from %in% best_upstream_ligands & to %in% best_upstream_receptors)

  lr_network_top_df = lr_network_top_df_large %>% spread("from","weight",fill = 0)
  lr_network_top_matrix = lr_network_top_df %>% select(-to) %>% as.matrix() %>% magrittr::set_rownames(lr_network_top_df$to)

  if (nrow(lr_network_top_matrix) > 1){
    dist_receptors = dist(lr_network_top_matrix, method = "binary")
    hclust_receptors = hclust(dist_receptors, method = "ward.D2")
    order_receptors = hclust_receptors$labels[hclust_receptors$order]
  } else {
    order_receptors = rownames(lr_network_top_matrix)
  }
  if (ncol(lr_network_top_matrix) > 1) {
    dist_ligands = dist(lr_network_top_matrix %>% t(), method = "binary")
    hclust_ligands = hclust(dist_ligands, method = "ward.D2")
    order_ligands_receptor = hclust_ligands$labels[hclust_ligands$order]
  } else {
    order_ligands_receptor = colnames(lr_network_top_matrix)
  }

  order_receptors = order_receptors %>% intersect(rownames(lr_network_top_matrix))
  order_ligands_receptor = order_ligands_receptor %>% intersect(colnames(lr_network_top_matrix))

  vis_ligand_receptor_network = lr_network_top_matrix[order_receptors, order_ligands_receptor]
  dim(vis_ligand_receptor_network) = c(length(order_receptors), length(order_ligands_receptor))

  rownames(vis_ligand_receptor_network) = order_receptors %>% make.names()
  colnames(vis_ligand_receptor_network) = order_ligands_receptor %>% make.names()

  p_ligand_receptor_network = vis_ligand_receptor_network %>% t() %>% make_heatmap_ggplot("Ligands","Receptors", color = "mediumvioletred", x_axis_position = "top",legend_title = "Prior interaction potential")

  # ligand expression Seurat dotplot
  if (length(sender) > 1){
    are_there_senders = TRUE
  }
  if(length(sender) == 1){
    if(sender != "undefined"){
      are_there_senders = TRUE
    } else {
      are_there_senders = FALSE
    }
  }

  if (are_there_senders == TRUE){
    real_makenames_conversion = lr_network$from %>% unique() %>% magrittr::set_names(lr_network$from %>% unique() %>% make.names())
    order_ligands_adapted = real_makenames_conversion[order_ligands]
    names(order_ligands_adapted) = NULL
    rotated_dotplot = DotPlot(seurat_obj %>% subset(idents = sender_celltypes), features = order_ligands_adapted, cols = "RdYlBu") + coord_flip() + theme(legend.text = element_text(size = 10), legend.title = element_text(size = 12)) # flip of coordinates necessary because we want to show ligands in the rows when combining all plots

  } else {
    rotated_dotplot = NULL
  }
  return(list(
    ligand_activities = ligand_activities,
    top_ligands = best_upstream_ligands,
    top_targets = active_ligand_target_links_df$target %>% unique(),
    top_receptors = lr_network_top_df_large$to %>% unique(),
    ligand_target_matrix = vis_ligand_target,
    ligand_target_heatmap = p_ligand_target_network,
    ligand_target_df = active_ligand_target_links_df,
    ligand_expression_dotplot = rotated_dotplot,
    ligand_activity_target_heatmap = combined_plot,
    ligand_receptor_matrix = vis_ligand_receptor_network,
    ligand_receptor_heatmap = p_ligand_receptor_network,
    ligand_receptor_df = lr_network_top_df_large %>% rename(ligand = from, receptor = to),
    geneset_oi = geneset_oi,
    background_expressed_genes = background_expressed_genes
  ))
}
#' @title Get log fold change values of genes in cell type of interest
#'
#' @description \code{get_lfc_celltype} Get log fold change of genes between two conditions in cell type of interest when using a Seurat single-cell object.
#'
#' @usage
#' get_lfc_celltype(celltype_oi, seurat_obj, condition_colname, condition_oi, condition_reference, celltype_col = "celltype", expression_pct = 0.10)
#' #'
#' @param seurat_obj Single-cell expression dataset as Seurat object https://satijalab.org/seurat/.
#' @param celltype_oi Name of celltype of interest. Should be present in the celltype metadata dataframe.
#' @param condition_colname Name of the column in the meta data dataframe that indicates which condition/sample cells were coming from.
#' @param condition_oi Condition of interest. Should be a name present in the "condition_colname" column of the metadata.
#' @param condition_reference The second condition (e.g. reference or steady-state condition). Should be a name present in the "condition_colname" column of the metadata.
#' @param celltype_col Metadata colum name where the cell type identifier is stored. Default: "celltype". If this is NULL, the Idents() of the seurat object will be considered as your cell type identifier.
#' @param ... Additional arguments passed to \code{\link{FindMarkers}}.
#'
#' @return A tbl with the log fold change values of genes. Positive lfc values: higher in condition_oi compared to condition_reference.
#'
#' @import Seurat
#' @import dplyr
#'
#' @examples
#' \dontrun{
#' requireNamespace("dplyr")
#' seuratObj = readRDS(url("https://zenodo.org/record/3531889/files/seuratObj_test.rds"))
#' get_lfc_celltype(seurat_obj = seuratObj, celltype_oi = "CD8 T", condition_colname = "aggregate", condition_oi = "LCMV", condition_reference = "SS", celltype_col = "celltype", expression_pct = 0.10)
#' }
#' @export
#'
get_lfc_celltype = function(celltype_oi, seurat_obj, condition_colname, condition_oi, condition_reference, celltype_col = "celltype", ...){
  requireNamespace("Seurat")
  requireNamespace("dplyr")
  if(!is.null(celltype_col)){
    seurat_obj_celltype = SetIdent(seurat_obj, value = seurat_obj[[celltype_col, drop=TRUE]])
    seuratObj_sender = subset(seurat_obj_celltype, idents = celltype_oi)

  } else {
    seuratObj_sender = subset(seurat_obj, idents = celltype_oi)

  }
<<<<<<< HEAD
  seuratObj_sender = SetIdent(seuratObj_sender, value = seuratObj_sender[[condition_colname]])
  DE_table_sender = FindMarkers(object = seuratObj_sender, ident.1 = condition_oi, ident.2 = condition_reference, logfc.threshold = 0, ...) %>% rownames_to_column("gene")
=======
  seuratObj_sender = SetIdent(seuratObj_sender, value = seuratObj_sender[[condition_colname, drop=TRUE]])
  DE_table_sender = FindMarkers(object = seuratObj_sender, ident.1 = condition_oi, ident.2 = condition_reference, min.pct = expression_pct, logfc.threshold = 0.05) %>% rownames_to_column("gene")
>>>>>>> ff76e118

  SeuratV4 = c("avg_log2FC") %in% colnames(DE_table_sender)

  if(SeuratV4 == TRUE){
    DE_table_sender = DE_table_sender %>% as_tibble() %>% select(-p_val) %>% select(gene, avg_log2FC)
  } else {
    DE_table_sender = DE_table_sender %>% as_tibble() %>% select(-p_val) %>% select(gene, avg_logFC)
  }

  colnames(DE_table_sender) = c("gene",celltype_oi)
  return(DE_table_sender)
}<|MERGE_RESOLUTION|>--- conflicted
+++ resolved
@@ -2116,7 +2116,7 @@
 #' @description \code{get_lfc_celltype} Get log fold change of genes between two conditions in cell type of interest when using a Seurat single-cell object.
 #'
 #' @usage
-#' get_lfc_celltype(celltype_oi, seurat_obj, condition_colname, condition_oi, condition_reference, celltype_col = "celltype", expression_pct = 0.10)
+#' get_lfc_celltype(celltype_oi, seurat_obj, condition_colname, condition_oi, condition_reference, celltype_col = "celltype")
 #' #'
 #' @param seurat_obj Single-cell expression dataset as Seurat object https://satijalab.org/seurat/.
 #' @param celltype_oi Name of celltype of interest. Should be present in the celltype metadata dataframe.
@@ -2150,13 +2150,9 @@
     seuratObj_sender = subset(seurat_obj, idents = celltype_oi)
 
   }
-<<<<<<< HEAD
-  seuratObj_sender = SetIdent(seuratObj_sender, value = seuratObj_sender[[condition_colname]])
-  DE_table_sender = FindMarkers(object = seuratObj_sender, ident.1 = condition_oi, ident.2 = condition_reference, logfc.threshold = 0, ...) %>% rownames_to_column("gene")
-=======
+
   seuratObj_sender = SetIdent(seuratObj_sender, value = seuratObj_sender[[condition_colname, drop=TRUE]])
-  DE_table_sender = FindMarkers(object = seuratObj_sender, ident.1 = condition_oi, ident.2 = condition_reference, min.pct = expression_pct, logfc.threshold = 0.05) %>% rownames_to_column("gene")
->>>>>>> ff76e118
+  DE_table_sender = FindMarkers(object = seuratObj_sender, ident.1 = condition_oi, ident.2 = condition_reference, ...) %>% rownames_to_column("gene")
 
   SeuratV4 = c("avg_log2FC") %in% colnames(DE_table_sender)
 
